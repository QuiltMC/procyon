--- conflicted
+++ resolved
@@ -1,1850 +1,1830 @@
-/*
- * Helper.java
- *
- * Copyright (c) 2012 Mike Strobel
- *
- * This source code is subject to terms and conditions of the Apache License, Version 2.0.
- * A copy of the license can be found in the License.html file at the root of this distribution.
- * By using this source code in any fashion, you are agreeing to be bound by the terms of the
- * Apache License, Version 2.0.
- *
- * You must not remove this notice, or any other, from this software.
- */
-
-package com.strobel.reflection;
-
-import com.strobel.collections.ImmutableList;
-import com.strobel.collections.ListBuffer;
-import com.strobel.core.Comparer;
-import com.strobel.core.StringUtilities;
-import com.strobel.core.VerifyArgument;
-import com.strobel.reflection.emit.TypeBuilder;
-import com.strobel.util.TypeUtils;
-
-import javax.lang.model.type.TypeKind;
-import java.lang.reflect.Method;
-import java.util.HashMap;
-import java.util.HashSet;
-import java.util.Map;
-import java.util.Set;
-
-import static com.strobel.collections.ListBuffer.lb;
-
-/**
- * @author Mike Strobel
- */
-@SuppressWarnings( { "unchecked" })
-final class Helper {
-
-    private Helper() {}
-
-    public static boolean overrides(final MethodInfo baseMethod, final MethodInfo ancestorMethod) {
-        if (ancestorMethod.isFinal() || ancestorMethod.isPrivate()) {
-            return false;
-        }
-
-        final int baseModifier = baseMethod.getModifiers() & Flags.AccessFlags;
-        final int ancestorModifier = ancestorMethod.getModifiers() & Flags.AccessFlags;
-
-        if (baseModifier != ancestorModifier) {
-            return false;
-        }
-
-        final Method rawMethod = baseMethod.getRawMethod();
-
-        if (rawMethod != null && rawMethod == ancestorMethod.getRawMethod()) {
-            return true;
-        }
-
-        final ParameterList baseParameters = baseMethod.getParameters();
-        final ParameterList ancestorParameters = ancestorMethod.getParameters();
-
-        if (baseParameters.size() != ancestorParameters.size()) {
-            return false;
-        }
-
-        if (!StringUtilities.equals(baseMethod.getName(), ancestorMethod.getName())) {
-            return false;
-        }
-
-        final Type baseDeclaringType = erasure(baseMethod.getDeclaringType());
-        final Type ancestorDeclaringType = erasure(ancestorMethod.getDeclaringType());
-
-        if (!isSubtype(baseDeclaringType, ancestorDeclaringType)) {
-            return false;
-        }
-
-        final Type ancestorReturnType = erasure(ancestorMethod.getReturnType());
-        final Type baseReturnType = erasure(baseMethod.getReturnType());
-
-        if (!ancestorReturnType.isAssignableFrom(baseReturnType)) {
-            return false;
-        }
-
-        final TypeList erasedBaseParameters = erasure(baseParameters.getParameterTypes());
-        final TypeList erasedAncestorParameters = erasure(ancestorParameters.getParameterTypes());
-
-        for (int i = 0, n = ancestorParameters.size(); i < n; i++) {
-            final Type<?> baseParameterType = erasedBaseParameters.get(i);
-            final Type<?> ancestorParameterType = erasedAncestorParameters.get(i);
-
-            if (!TypeUtils.areEquivalent(baseParameterType, ancestorParameterType)) {
-                return false;
-            }
-        }
-
-        return true;
-    }
-
-    private static boolean isOverridableIn(final MethodInfo method, final Type origin) {
-        VerifyArgument.notNull(method, "method");
-        VerifyArgument.notNull(origin, "origin");
-
-        switch (method.getModifiers() & Flags.AccessFlags) {
-            case 0:
-                // for package private: can only override in the same package.
-                return method.getDeclaringType().getPackage() == origin.getPackage() &&
-                       !origin.isInterface();
-            case Flags.PRIVATE:
-                return false;
-            case Flags.PUBLIC:
-                return true;
-            case Flags.PROTECTED:
-                return !origin.isInterface();
-            default:
-                return false;
-        }
-    }
-
-    public static boolean overrides(final MethodBase method, final MethodBase other, final boolean checkResult) {
-        return method instanceof MethodInfo &&
-               other instanceof MethodInfo &&
-               overrides((MethodInfo) method, (MethodInfo) other, checkResult);
-    }
-
-    public static boolean overrides(final MethodInfo method, final MethodInfo other, final boolean checkResult) {
-        if (method == other) {
-            return true;
-        }
-
-        if (!isOverridableIn(other, method.getDeclaringType())) {
-            return false;
-        }
-
-        // Check for a direct implementation
-        if (asSuper(method.getDeclaringType(), other.getDeclaringType()) != null) {
-            if (isSubSignature(method, other)) {
-                if (!checkResult) {
-                    return true;
-                }
-                if (returnTypeSubstitutable(method, other)) {
-                    return true;
-                }
-            }
-        }
-
-        // Check for an inherited implementation
-
-        //noinspection SimplifiableIfStatement
-        if (method.isAbstract() || !other.isAbstract()) {
-            return false;
-        }
-
-        return isSubSignature(method, other) &&
-               (!checkResult || resultSubtype(method, other));
-    }
-
-    public static boolean resultSubtype(final MethodInfo t, final MethodInfo s) {
-        final TypeList tVars = t.getTypeArguments();
-        final TypeList sVars = s.getTypeArguments();
-        final Type tReturn = t.getReturnType();
-        final Type sReturn = substitute(s.getReturnType(), sVars, tVars);
-        return covariantReturnType(tReturn, sReturn);
-    }
-
-    public static boolean covariantReturnType(final Type t, final Type s) {
-        return isSameType(t, s) ||
-               !t.isPrimitive() &&
-               !s.isPrimitive() &&
-               isAssignable(t, s);
-    }
-
-    public static boolean isAssignable(final Type sourceType, final Type targetType) {
-        if (VerifyArgument.notNull(sourceType, "sourceType") ==
-            VerifyArgument.notNull(targetType, "targetType")) {
-
-            return true;
-        }
-
-        if (targetType.hasExtendsBound()) {
-            return isAssignable(sourceType, targetType.getExtendsBound());
-        }
-
-        if (sourceType.hasSuperBound()) {
-            return isSuperType(targetType, sourceType.getSuperBound());
-        }
-
-        if (sourceType instanceof TypeBuilder) {
-            return isAssignable(sourceType.getBaseType(), targetType);
-        }
-
-        if (targetType instanceof TypeBuilder) {
-            final TypeBuilder targetTypeBuilder = (TypeBuilder) targetType;
-
-            return targetTypeBuilder.isCreated() &&
-                   isAssignable(sourceType, targetTypeBuilder.createType());
-        }
-
-        return isConvertible(sourceType, targetType);
-    }
-
-    public static boolean isConvertible(final Type sourceType, final Type targetType) {
-        final boolean tPrimitive = sourceType.isPrimitive();
-        final boolean sPrimitive = targetType.isPrimitive();
-
-        if (sourceType == Type.NullType) {
-            return !targetType.isPrimitive();
-        }
-
-        if (targetType == Types.Object) {
-            return true;
-        }
-
-        if (targetType.isGenericParameter()) {
-            return isConvertible(sourceType, targetType.getExtendsBound());
-        }
-
-        if (tPrimitive == sPrimitive) {
-            return isSubtypeUnchecked(sourceType, targetType);
-        }
-
-        return tPrimitive
-               ? isSubtype(TypeUtils.getBoxedTypeOrSelf(sourceType), targetType)
-               : isSubtype(TypeUtils.getUnderlyingPrimitiveOrSelf(sourceType), targetType);
-    }
-
-    public static boolean isSubtypeUnchecked(final Type t, final Type s) {
-        if (t.isArray() && s.isArray()) {
-            if (t.getElementType().isPrimitive()) {
-                return isSameType(elementType(t), elementType(s));
-            }
-            return isSubtypeUnchecked(elementType(t), elementType(s));
-        }
-        else if (isSubtype(t, s)) {
-            return true;
-        }
-        else if (t.isGenericParameter()) {
-            return isSubtypeUnchecked(t.getExtendsBound(), s);
-        }
-        else if (s.isGenericParameter()) {
-            return isSubtypeUnchecked(t, s.getExtendsBound());
-        }
-        else if (s.isGenericType() && !s.isGenericTypeDefinition()) {
-            final Type t2 = asSuper(t, s);
-            if (t2 != null) {
-                return true;
-            }
-        }
-        return false;
-    }
-
-    public static boolean returnTypeSubstitutable(final MethodInfo r1, final MethodInfo r2) {
-        if (hasSameArgs(r1, r2)) {
-            return resultSubtype(r1, r2);
-        }
-
-        return covariantReturnType(
-            r1.getReturnType(),
-            erasure(r2.getReturnType())
-        );
-    }
-
-    public static boolean isSubSignature(final MethodInfo t, final MethodInfo p) {
-        return hasSameArgs(t, p) ||
-               containsTypeEquivalent(t.getParameters().getParameterTypes(), erasure(p.getParameters().getParameterTypes()));
-    }
-
-    public static boolean hasSameArgs(final MethodInfo t, final MethodInfo p) {
-        return containsTypeEquivalent(
-            t.getParameters().getParameterTypes(),
-            p.getParameters().getParameterTypes()
-        );
-    }
-
-    public static boolean hasSameArgs(final TypeList t, final TypeList p) {
-        return containsTypeEquivalent(t, p);
-    }
-
-    public static Type asSuper(final Type type, final Type other) {
-        return AsSuperVisitor.visit(type, other);
-    }
-
-    public static boolean isSuperType(final Type type, final Type other) {
-        if (type == other || other == Type.Bottom) {
-            return true;
-        }
-        if (type.isGenericParameter()) {
-            return isSuperType(type.getExtendsBound(), other);
-        }
-        return isSubtype(other, type);
-    }
-
-    public static boolean isSubtype(final Type t, final Type p) {
-        return isSubtype(t, p, true);
-    }
-
-    public static boolean isSubtypeNoCapture(final Type t, final Type p) {
-        return isSubtype(t, p, false);
-    }
-
-    public static boolean isSubtype(final Type t, final Type p, final boolean capture) {
-        if (t == p) {
-            return true;
-        }
-
-        if (p == null) {
-            return false;
-        }
-
-        if (p == Types.Object) {
-            return true;
-        }
-
-        if (p.isCompoundType()) {
-            final Type baseType = p.getBaseType();
-
-            if (baseType != null && !isSubtype(t, baseType, capture)) {
-                return false;
-            }
-
-            final TypeList interfaces = p.getExplicitInterfaces();
-
-            for (int i = 0, n = interfaces.size(); i < n; i++) {
-                final Type type = interfaces.get(i);
-                if (!isSubtype(t, type, capture)) {
-                    return false;
-                }
-            }
-
-            return true;
-        }
-
-        final Type lower = lowerBound(p);
-
-        if (p != lower) {
-            return isSubtype(capture ? capture(t) : t, lower, false);
-        }
-
-        return IsSubtypeRelation.visit(capture ? capture(t) : t, p);
-    }
-
-/*
-    private static ImmutableList<Type<?>> freshTypeVariables(final ImmutableList<Type<?>> types) {
-        final ListBuffer<Type<?>> result = lb();
-        for (final Type t : types) {
-            if (t.isWildcardType()) {
-                final Type bound = t.getUpperBound();
-                result.append(new CapturedType(Type.Bottom, bound, Type.Bottom, t));
-            }
-            else {
-                result.append(t);
-            }
-        }
-        return result.toList();
-    }
-*/
-
-    private static TypeList freshTypeVariables(final TypeList types) {
-        final ListBuffer<Type<?>> result = lb();
-        for (final Type t : types) {
-            if (t.isWildcardType()) {
-                final Type bound = t.getExtendsBound();
-                result.append(new CapturedType(Type.Bottom, bound, Type.Bottom, t));
-            }
-            else {
-                result.append(t);
-            }
-        }
-        return new TypeList(result.toList());
-    }
-
-    public static Type capture(Type t) {
-        if (t.isGenericParameter() || t.isWildcardType() || t.isPrimitive() || t.isArray() || t == Type.Bottom || t == Type.NullType) {
-            return t;
-        }
-
-        final Type declaringType = t.getDeclaringType();
-
-        if (declaringType != Type.Bottom && declaringType != null) {
-            final Type capturedDeclaringType = capture(declaringType);
-
-            if (capturedDeclaringType != declaringType) {
-                final Type memberType = capturedDeclaringType.getNestedType(t.getFullName());
-                if (memberType != null) {
-                    t = substitute(memberType, memberType.getGenericTypeParameters(), t.getTypeArguments());
-                }
-            }
-        }
-
-        if (!t.isGenericType()) {
-            return t;
-        }
-
-        final Type G = t.getGenericTypeDefinition();
-        final TypeList A = G.getTypeArguments();
-        final TypeList T = t.getTypeArguments();
-        final TypeList S = freshTypeVariables(T);
-
-        ImmutableList<Type<?>> currentA = ImmutableList.from(A.toArray());
-        ImmutableList<Type<?>> currentT = ImmutableList.from(T.toArray());
-        ImmutableList<Type<?>> currentS = ImmutableList.from(S.toArray());
-
-        boolean captured = false;
-        while (!currentA.isEmpty() &&
-               !currentT.isEmpty() &&
-               !currentS.isEmpty()) {
-
-            if (currentS.head != currentT.head) {
-                captured = true;
-
-                final WildcardType Ti = (WildcardType) currentT.head;
-                Type Ui = currentA.head.getExtendsBound();
-                CapturedType Si = (CapturedType) currentS.head;
-
-                if (Ui == null) {
-                    Ui = Types.Object;
-                }
-
-                if (Ti.isUnbounded()) {
-                    currentS.head = Si = new CapturedType(
-                        Si.getDeclaringType(),
-                        substitute(Ui, A, S),
-                        Type.Bottom,
-                        Si.getWildcard()
-                    );
-                }
-                else if (Ti.hasExtendsBound()) {
-                    currentS.head = Si = new CapturedType(
-                        Si.getDeclaringType(),
-                        glb(Ti.getExtendsBound(), substitute(Ui, A, S)),
-                        Type.Bottom,
-                        Si.getWildcard()
-                    );
-                }
-                else {
-                    currentS.head = Si = new CapturedType(
-                        Si.getDeclaringType(),
-                        substitute(Ui, A, S),
-                        Ti.getSuperBound(),
-                        Si.getWildcard()
-                    );
-                }
-
-                if (Si.getExtendsBound() == Si.getSuperBound()) {
-                    currentS.head = Si.getExtendsBound();
-                }
-            }
-
-            currentA = currentA.tail;
-            currentT = currentT.tail;
-            currentS = currentS.tail;
-        }
-
-        if (!currentA.isEmpty() || !currentT.isEmpty() || !currentS.isEmpty()) {
-            return erasure(t); // some "rare" type involved
-        }
-
-        if (captured) {
-            return t.getGenericTypeDefinition().makeGenericType(S.toArray());
-        }
-        else {
-            return t;
-        }
-    }
-
-    static boolean containsType(ImmutableList<Type<?>> ts, ImmutableList<Type<?>> ss) {
-        while (ts.nonEmpty() && ss.nonEmpty() && containsType(ts.head, ss.head)) {
-            ts = ts.tail;
-            ss = ss.tail;
-        }
-        return ts.isEmpty() && ss.isEmpty();
-    }
-
-    static boolean containsType(final TypeList ts, final TypeList ss) {
-        if (ts.size() != ss.size()) {
-            return false;
-        }
-
-        if (ts.isEmpty()) {
-            return true;
-        }
-
-        for (int i = 0, n = ts.size(); i < n; i++) {
-            if (!containsType(ts.get(i), ss.get(i))) {
-                return false;
-            }
-        }
-
-        return true;
-    }
-
-    static boolean containsType(final Type t, final Type p) {
-        return ContainsTypeRelation.visit(t, p);
-    }
-
-    static boolean containsTypeEquivalent(ImmutableList<Type<?>> ts, ImmutableList<Type<?>> tp) {
-        while (ts.nonEmpty() && tp.nonEmpty() && containsTypeEquivalent(ts.head, tp.head)) {
-            ts = ts.tail;
-            tp = tp.tail;
-        }
-        return ts.isEmpty() && tp.isEmpty();
-    }
-
-    static boolean containsTypeEquivalent(final TypeList ts, final TypeList tp) {
-        if (ts.size() != tp.size()) {
-            return false;
-        }
-
-        if (ts.isEmpty()) {
-            return true;
-        }
-
-        for (int i = 0, n = ts.size(); i < n; i++) {
-            if (!containsTypeEquivalent(ts.get(i), tp.get(i))) {
-                return false;
-            }
-        }
-
-        return true;
-    }
-
-    public static TypeList map(final TypeList ts, final TypeMapping f) {
-        if (ts.isEmpty()) {
-            return TypeList.empty();
-        }
-
-        Type[] results = null;
-
-        for (int i = 0, n = ts.size(); i < n; i++) {
-            final Type t = ts.get(i);
-            final Type r = f.apply(t);
-
-            if (r != t) {
-                if (results == null) {
-                    results = ts.toArray();
-                }
-                results[i] = r;
-            }
-        }
-
-        if (results != null) {
-            return new TypeList(results);
-        }
-
-        return ts;
-    }
-
-    private static boolean containsTypeEquivalent(final Type t, final Type p) {
-        return isSameType(t, p) || // shortcut
-               containsType(t, p) && containsType(p, t);
-    }
-
-    public static boolean areSameTypes(final TypeList ts, final TypeList tp) {
-        if (ts.size() != tp.size()) {
-            return false;
-        }
-
-        if (ts.isEmpty()) {
-            return true;
-        }
-
-        for (int i = 0, n = ts.size(); i < n; i++) {
-            if (!isSameType(ts.get(i), tp.get(i))) {
-                return false;
-            }
-        }
-
-        return true;
-    }
-
-    public static boolean isSameType(final Type t, final Type p) {
-        return IsSameTypeRelation.visit(t, p);
-    }
-
-    public static boolean isCaptureOf(final Type p, final Type t) {
-        return p.isGenericParameter() &&
-               p instanceof ICapturedType &&
-               isSameWildcard(t, ((ICapturedType) p).getWildcard());
-    }
-
-    public static boolean isSameWildcard(final Type t, final Type p) {
-        if (!p.isWildcardType() || !t.isWildcardType()) {
-            return false;
-        }
-
-        if (p.isUnbounded()) {
-            return t.isUnbounded();
-        }
-
-        if (p.hasSuperBound()) {
-            return t.hasSuperBound() &&
-                   isSameType(p.getSuperBound(), t.getSuperBound());
-        }
-
-        return p.hasExtendsBound() &&
-               t.hasExtendsBound() &&
-               isSameType(p.getExtendsBound(), t.getExtendsBound());
-    }
-
-    public static Type glb(final Type t, final Type p) {
-        if (p == null) {
-            return t;
-        }
-        else if (t.isPrimitive() || p.isPrimitive()) {
-            return null;
-        }
-        else if (isSubtypeNoCapture(t, p)) {
-            return t;
-        }
-        else if (isSubtypeNoCapture(p, t)) {
-            return p;
-        }
-
-        final ImmutableList<Type<?>> closure = union(closure(t), closure(p));
-        final ImmutableList<Type<?>> bounds = closureMin(closure);
-
-        if (bounds.isEmpty()) {             // length == 0
-            return Types.Object;
-        }
-        else if (bounds.tail.isEmpty()) { // length == 1
-            return bounds.head;
-        }
-        else {                            // length > 1
-            int classCount = 0;
-            for (final Type bound : bounds) {
-                if (!bound.isInterface()) {
-                    classCount++;
-                }
-            }
-            if (classCount > 1) {
-                throw new AssertionError();
-            }
-        }
-
-        Type baseClass = Types.Object;
-        ImmutableList<Type<?>> interfaces = ImmutableList.empty();
-
-        for (final Type bound : bounds) {
-            if (bound.isInterface()) {
-                interfaces = interfaces.append(bound);
-            }
-            else {
-                baseClass = bound;
-            }
-        }
-
-        return Type.makeCompoundType(
-            baseClass,
-            Type.list(interfaces)
-        );
-    }
-
-    public static Type elementType(final Type t) {
-        if (t.isArray()) {
-            return t.getElementType();
-        }
-        if (t.isWildcardType()) {
-            return elementType(upperBound(t));
-        }
-        return null;
-    }
-
-    public static Type<?> upperBound(final Type<?> t) {
-        return UpperBoundVisitor.visit(t);
-    }
-
-    public static Type lowerBound(final Type t) {
-        return LowerBoundVisitor.visit(t);
-    }
-
-    public static TypeList erasure(final TypeList ts) {
-        return map(ts, ErasureFunctor);
-    }
-
-    public static Type erasureRecursive(final Type t) {
-        return erasure(t, true);
-    }
-
-    public static TypeList erasureRecursive(final TypeList ts) {
-        return map(ts, ErasureRecursiveFunctor);
-    }
-
-    public static Type erasure(final Type t) {
-        return erasure(t, false);
-    }
-
-    public static Type substitute(final Type type, final ImmutableList<Type<?>> genericParameters, final ImmutableList<Type<?>> typeArguments) {
-        return SubstitutingBinder.visit(
-            type,
-            TypeBindings.create(
-                Type.list(genericParameters),
-                Type.list(typeArguments)
-            )
-        );
-    }
-
-    public static Type substitute(final Type type, final TypeList genericParameters, final TypeList typeArguments) {
-        return SubstitutingBinder.visit(
-            type,
-            TypeBindings.create(genericParameters, typeArguments)
-        );
-    }
-
-    public static Type substitute(final Type type, final TypeBindings bindings) {
-        return SubstitutingBinder.visit(type, bindings);
-    }
-
-    private static Type erasure(final Type t, final boolean recurse) {
-        if (t.isPrimitive()) {
-            return t;  // fast special case
-        }
-        else {
-            return ErasureVisitor.visit(t, recurse);
-        }
-    }
-
-    public static ImmutableList<Type<?>> interfaces(final Type type) {
-        return InterfacesVisitor.visit(type, ImmutableList.<Type<?>>empty());
-    }
-
-    public static int rank(final Type t) {
-        if (t == null) {
-            return 0;
-        }
-
-        if (t.isPrimitive() || t.isWildcardType() || t.isArray() || t == Type.Bottom || t == Type.NullType) {
-            throw new AssertionError();
-        }
-
-        if (t == Types.Object) {
-            return 0;
-        }
-
-        int r = rank(superType(t));
-
-        for (ImmutableList<Type<?>> l = interfaces(t);
-             l.nonEmpty();
-             l = l.tail) {
-
-            final int headRank = rank(l.head);
-
-            if (headRank > r) {
-                r = headRank;
-            }
-        }
-
-        return r + 1;
-    }
-
-    public static boolean precedes(final Type origin, final Type other) {
-        if (origin == other) {
-            return false;
-        }
-
-        if (origin.isGenericParameter() && other.isGenericParameter()) {
-            return isSubtype(origin, other);
-        }
-
-        final boolean originIsClass = !origin.isWildcardType() &&
-                                      !origin.isPrimitive() &&
-                                      !origin.isArray() &&
-                                      origin != Type.Bottom &&
-                                      origin != Type.NullType;
-
-        final boolean otherIsClass = !other.isWildcardType() &&
-                                     !other.isPrimitive() &&
-                                     !other.isArray() &&
-                                     other != Type.Bottom &&
-                                     other != Type.NullType;
-
-        if (originIsClass && otherIsClass) {
-            return rank(other) < rank(origin) ||
-                   rank(other) == rank(origin) &&
-                   other.getFullName().compareTo(origin.getFullName()) < 0;
-        }
-
-        return origin.isGenericParameter();
-    }
-
-    public static ImmutableList<Type<?>> union(final ImmutableList<Type<?>> cl1, final ImmutableList<Type<?>> cl2) {
-        if (cl1.isEmpty()) {
-            return cl2;
-        }
-        else if (cl2.isEmpty()) {
-            return cl1;
-        }
-        else if (precedes(cl1.head, cl2.head)) {
-            return union(cl1.tail, cl2).prepend(cl1.head);
-        }
-        else if (precedes(cl2.head, cl1.head)) {
-            return union(cl1, cl2.tail).prepend(cl2.head);
-        }
-        else {
-            return union(cl1.tail, cl2.tail).prepend(cl1.head);
-        }
-    }
-
-    public static boolean isInheritedIn(final Type<?> site, final MemberInfo member) {
-        if (site == null || site == Type.NullType) {
-            return false;
-        }
-
-        if (member.isPublic()) {
-            return true;
-        }
-
-        final Type declaringType = member.getDeclaringType();
-
-        if (member.isPrivate()) {
-            return TypeUtils.areEquivalent(site, declaringType);
-        }
-
-        if (member.isProtected()) {
-            return !site.isInterface();
-        }
-
-        for (Type t = site;
-             t != null && t != declaringType;
-             t = superType(t)) {
-
-            while (t != null && t.isGenericParameter()) {
-                t = t.getExtendsBound();
-            }
-
-            if (t == null) {
-                return true; // error recovery
-            }
-
-            if (t.isCompoundType()) {
-                continue;
-            }
-
-            if (!inSamePackage(t, declaringType)) {
-                return false;
-            }
-        }
-
-        return !site.isInterface();
-    }
-
-    public static boolean inSamePackage(final Type t1, final Type t2) {
-        if (t1 == t2) {
-            return true;
-        }
-
-        final String name1 = t1.getFullName();
-        final String name2 = t2.getFullName();
-
-        if (name1 == null || name2 == null) {
-            return false;
-        }
-
-        final int packageEnd1 = name1.lastIndexOf('.');
-        final int packageEnd2 = name2.lastIndexOf('.');
-
-        return packageEnd1 == packageEnd2 &&
-               (packageEnd1 < 0 || StringUtilities.substringEquals(name1, 0, name2, 0, packageEnd2));
-    }
-
-    private final static TypeMapping ErasureFunctor = new TypeMapping("erasure") {
-        public Type apply(final Type t) { return erasure(t); }
-    };
-
-    private final static TypeMapping ErasureRecursiveFunctor = new TypeMapping("erasureRecursive") {
-        public Type apply(final Type t) { return erasureRecursive(t); }
-    };
-
-    private final static TypeBinder SubstitutingBinder = new TypeBinder();
-
-    private final static TypeVisitor<Type, Type> AsSuperVisitor = new SimpleVisitor<Type, Type>() {
-        @Override
-        public Type visitClassType(final Type t, final Type p) {
-            if (t == p) {
-                return t;
-            }
-
-            if (t == null) {
-                return null;
-            }
-
-            if (t.isGenericType()) {
-                if (p.isGenericType() || p.isRawType()) {
-                    if (t.getGenericTypeDefinition() == p.getGenericTypeDefinition()) {
-
-                        if (p.isRawType()) {
-                            return t;
-                        }
-
-                        boolean areTypeArgumentsAssignable = true;
-
-                        final TypeList ta = t.getTypeArguments();
-                        final TypeList tp = p.getTypeArguments();
-
-                        for (int i = 0, n = ta.size(); i < n; i++) {
-                            final Type<?> at = ta.get(i);
-                            final Type<?> ap = tp.get(i);
-
-                            if (ap == at) {
-                                continue;
-                            }
-
-                            final Type<?> apb;
-
-                            if (ap.hasSuperBound()) {
-                                apb = ap.getSuperBound();
-                                if (isSuperType(at, apb)) {
-                                    continue;
-                                }
-                            }
-                            else {
-                                apb = ap;
-                            }
-
-                            if (apb.hasExtendsBound()) {
-                                final Type<?> extendsBound = apb.getExtendsBound();
-                                if (extendsBound == p || extendsBound.isAssignableFrom(at)) {
-                                    continue;
-                                }
-                            }
-
-                            areTypeArgumentsAssignable = false;
-                            break;
-                        }
-
-                        if (areTypeArgumentsAssignable) {
-                            return t;
-                        }
-                    }
-                }
-            }
-
-            final Type superType = superType(t);
-
-            if (superType != null && !superType.isInterface()) {
-                final Type ancestor = asSuper(superType, p);
-                if (ancestor != null) {
-                    return ancestor;
-                }
-            }
-
-            final TypeList interfaces = t.getExplicitInterfaces();
-
-            for (int i = 0, n = interfaces.size(); i < n; i++) {
-                final Type ancestor = asSuper(interfaces.get(i), p);
-                if (ancestor != null) {
-                    return ancestor;
-                }
-            }
-
-/*
-            if (t == Types.Object && !p.isPrimitive() && !p.isInterface()) {
-                return t;
-            }
-*/
-
-            return null;
-        }
-
-        @Override
-        public Type visitPrimitiveType(final Type t, final Type p) {
-            if (t == p) {
-                return t;
-            }
-            return null;
-        }
-
-        @Override
-        public Type visitTypeParameter(final Type t, final Type p) {
-            if (t == p) {
-                return t;
-            }
-            return asSuper(t.getExtendsBound(), p);
-        }
-
-        @Override
-        public Type visitArrayType(final Type t, final Type p) {
-            return isSubtype(t, p) ? p : null;
-        }
-
-        @Override
-        public Type visitType(final Type t, final Type p) {
-            return super.visitType(t, p);
-        }
-    };
-
-    private final static TypeRelation IsSameTypeRelation = new TypeRelation() {
-        @Override
-        public Boolean visitCapturedType(final Type t, final Type p) {
-            return super.visitCapturedType(t, p);
-        }
-
-        @Override
-        public Boolean visitClassType(final Type type, final Type parameter) {
-            return super.visitClassType(type, parameter);
-        }
-
-        @Override
-        public Boolean visitPrimitiveType(final Type type, final Type parameter) {
-            return type == parameter ? Boolean.TRUE : Boolean.FALSE;
-        }
-
-        @Override
-        public Boolean visitTypeParameter(final Type type, final Type parameter) {
-            return StringUtilities.equals(type.getFullName(), parameter.getFullName()) &&
-                   Comparer.equals(type.getDeclaringType(), parameter.getDeclaringType()) &&
-                   Comparer.equals(type.getDeclaringMethod(), parameter.getDeclaringMethod()) &&
-                   visit(type.getExtendsBound(), parameter.getExtendsBound());
-        }
-
-        @Override
-        public Boolean visitWildcardType(final Type type, final Type parameter) {
-            return parameter.hasSuperBound() &&
-                   !parameter.hasExtendsBound() &&
-                   visit(type, upperBound(parameter));
-        }
-
-        @Override
-        public Boolean visitArrayType(final Type type, final Type parameter) {
-            return super.visitArrayType(type, parameter);
-        }
-
-        @Override
-        public Boolean visitType(final Type type, final Type parameter) {
-            return type == parameter;
-        }
-    };
-
-    private final static TypeMapper<Void> UpperBoundVisitor = new TypeMapper<Void>() {
-        @Override
-        public Type visitWildcardType(final Type t, final Void ignored) {
-            if (t.hasSuperBound()) {
-                final Type lowerBound = t.getSuperBound();
-
-                if (lowerBound.hasExtendsBound()) {
-                    return visit(lowerBound.getExtendsBound());
-                }
-
-                return Types.Object;
-            }
-            else {
-                return visit(t.getExtendsBound());
-            }
-        }
-
-        @Override
-        public Type visitCapturedType(final Type t, final Void ignored) {
-            return visit(t.getExtendsBound());
-        }
-    };
-
-    private final static TypeMapper<Void> LowerBoundVisitor = new TypeMapper<Void>() {
-        @Override
-        public Type visitWildcardType(final Type t, final Void ignored) {
-            return t.hasExtendsBound() ? Type.Bottom : visit(t.getSuperBound());
-        }
-
-        @Override
-        public Type visitCapturedType(final Type t, final Void ignored) {
-            return visit(t.getSuperBound());
-        }
-    };
-
-    private final static TypeMapper<Boolean> ErasureVisitor = new TypeMapper<Boolean>() {
-        public Type visitType(final Type t, final Boolean recurse) {
-            if (t.isPrimitive()) {
-                return t;  // fast special case
-            }
-            else {
-                return (recurse ? ErasureRecursiveFunctor : ErasureFunctor).apply(t);
-            }
-        }
-
-        @Override
-        public Type visitWildcardType(final Type t, final Boolean recurse) {
-            return erasure(upperBound(t), recurse);
-        }
-
-        @Override
-        public Type<?> visitClassType(final Type<?> t, final Boolean recurse) {
-            return Type.of(t.getErasedClass());
-        }
-
-        @Override
-        public Type visitTypeParameter(final Type t, final Boolean recurse) {
-            return erasure(t.getExtendsBound(), recurse);
-        }
-
-        @Override
-        public Type<?> visitArrayType(final Type<?> type, final Boolean recurse) {
-            return erasure(type.getElementType(), recurse).makeArrayType();
-        }
-    };
-
-    private final static TypeRelation ContainsTypeRelation = new TypeRelation() {
-
-        private Type U(Type t) {
-            while (t.isWildcardType()) {
-                if (t.hasSuperBound()) {
-                    final Type lowerBound = t.getSuperBound();
-                    if (lowerBound.hasExtendsBound()) {
-                        return lowerBound.getExtendsBound();
-                    }
-                    return Types.Object;
-                }
-                t = t.getExtendsBound();
-            }
-            return t;
-        }
-
-        private Type L(Type t) {
-            while (t.isWildcardType()) {
-                if (t.hasExtendsBound()) {
-                    return Type.Bottom;
-                }
-                else {
-                    t = t.getSuperBound();
-                }
-            }
-            return t;
-        }
-
-        public Boolean visitType(final Type t, final Type p) {
-            return isSameType(t, p);
-        }
-
-        @Override
-        public Boolean visitWildcardType(final Type t, final Type p) {
-            return isSameWildcard(t, p) ||
-                   isCaptureOf(p, t) ||
-                   ((t.hasExtendsBound() || isSubtypeNoCapture(L(t), lowerBound(p))) &&
-                    (t.hasSuperBound() || isSubtypeNoCapture(upperBound(p), U(t))));
-        }
-    };
-
-    private final static SimpleVisitor<ImmutableList<Type<?>>, ImmutableList<Type<?>>> InterfacesVisitor =
-        new SimpleVisitor<ImmutableList<Type<?>>, ImmutableList<Type<?>>>() {
-            @Override
-            public ImmutableList<Type<?>> visitPrimitiveType(final Type<?> type, final ImmutableList<Type<?>> parameter) {
-                return ImmutableList.empty();
-            }
-
-            @Override
-            public ImmutableList<Type<?>> visitArrayType(final Type<?> type, final ImmutableList<Type<?>> parameter) {
-                return ImmutableList.empty();
-            }
-
-            @Override
-            public ImmutableList<Type<?>> visitCapturedType(final Type<?> t, final ImmutableList<Type<?>> s) {
-                return ImmutableList.empty();
-            }
-
-            @Override
-            public ImmutableList<Type<?>> visit(final Type<?> type) {
-                return ImmutableList.empty();
-            }
-
-            @Override
-            public ImmutableList<Type<?>> visitType(final Type<?> t, final ImmutableList<Type<?>> ignored) {
-                return ImmutableList.empty();
-            }
-
-            @Override
-            public ImmutableList<Type<?>> visitClassType(final Type<?> t, final ImmutableList<Type<?>> list) {
-                final TypeList interfaces = t.getExplicitInterfaces();
-
-                if (interfaces.isEmpty()) {
-                    return ImmutableList.empty();
-                }
-
-                ImmutableList<Type<?>> result = union(list, ImmutableList.from(t.getExplicitInterfaces().toArray()));
-
-                for (final Type ifType : interfaces) {
-                    if (!list.contains(ifType)) {
-                        result = union(result, visit(ifType, result));
-                    }
-                }
-
-                return result;
-            }
-
-            @Override
-            public ImmutableList<Type<?>> visitTypeParameter(final Type<?> t, final ImmutableList<Type<?>> list) {
-                final Type upperBound = t.getExtendsBound();
-
-                if (upperBound.isCompoundType()) {
-                    return interfaces(upperBound);
-                }
-
-                if (upperBound.isInterface()) {
-                    return ImmutableList.<Type<?>>of(upperBound);
-                }
-
-                return ImmutableList.empty();
-            }
-
-            @Override
-            public ImmutableList<Type<?>> visitWildcardType(final Type<?> type, final ImmutableList<Type<?>> list) {
-                return visit(type.getExtendsBound());
-            }
-        };
-
-    public static Type superType(final Type t) {
-        return SuperTypeVisitor.visit(t);
-    }
-
-    private final static UnaryTypeVisitor<Type> SuperTypeVisitor = new UnaryTypeVisitor<Type>() {
-
-        public Type visitType(final Type t, final Void ignored) {
-            // A note on wildcards: there is no good way to
-            // determine a super type for a super-bounded wildcard.
-            return null;
-        }
-
-        @Override
-        public Type visitClassType(final Type t, final Void ignored) {
-            return t.getBaseType();
-        }
-
-        @Override
-        public Type visitTypeParameter(final Type t, final Void ignored) {
-            final Type bound = t.getExtendsBound();
-
-            if (!bound.isCompoundType() && !bound.isInterface()) {
-                return bound;
-            }
-
-            return superType(bound);
-        }
-
-        @Override
-        public Type visitArrayType(final Type t, final Void ignored) {
-            final Type elementType = t.getElementType();
-
-            if (elementType.isPrimitive() || isSameType(elementType, Types.Object)) {
-                return arraySuperType();
-            }
-            else {
-                return new ArrayType(superType(elementType));
-            }
-        }
-    };
-
-    private final static TypeRelation IsSubtypeRelation = new TypeRelation() {
-        @Override
-        public Boolean visitPrimitiveType(final Type t, final Type p) {
-            if (t == p) {
-                return true;
-            }
-
-            if (t == PrimitiveTypes.Byte) {
-                return p == PrimitiveTypes.Character ||
-                       p == PrimitiveTypes.Short;
-            }
-
-            if (t == PrimitiveTypes.Character) {
-                return p == PrimitiveTypes.Short ||
-                       p == PrimitiveTypes.Integer;
-            }
-
-            if (t == PrimitiveTypes.Short) {
-                return p == PrimitiveTypes.Integer ||
-                       p == PrimitiveTypes.Long ||
-                       p == PrimitiveTypes.Float ||
-                       p == PrimitiveTypes.Double;
-            }
-
-            if (t == PrimitiveTypes.Integer) {
-                return p == PrimitiveTypes.Long ||
-                       p == PrimitiveTypes.Float ||
-                       p == PrimitiveTypes.Double;
-            }
-
-            if (t == PrimitiveTypes.Long) {
-                return p == PrimitiveTypes.Float ||
-                       p == PrimitiveTypes.Double;
-            }
-
-            if (t == PrimitiveTypes.Float) {
-                return p == PrimitiveTypes.Double;
-            }
-
-            return Boolean.FALSE;
-        }
-
-        public Boolean visitType(final Type t, final Type s) {
-            if (t.hasExtendsBound()) {
-                return isSubtypeNoCapture(t.getExtendsBound(), s);
-            }
-            return Boolean.FALSE;
-        }
-
-        private final Set<TypePair> cache = new HashSet<>();
-
-        private boolean containsTypeRecursive(final Type t, final Type s) {
-            final TypePair pair = new TypePair(t, s);
-            if (cache.add(pair)) {
-                try {
-                    return containsType(
-                        t.getTypeArguments(),
-                        s.getTypeArguments()
-                    );
-                }
-                finally {
-                    cache.remove(pair);
-                }
-            }
-            else {
-                return containsType(
-                    t.getTypeArguments(),
-                    rewriteSupers(s).getTypeArguments()
-                );
-            }
-        }
-
-        private Type rewriteSupers(final Type t) {
-            if (!t.isGenericType()) {
-                return t;
-            }
-
-            final ListBuffer<Type<?>> from = lb();
-            final ListBuffer<Type<?>> to = lb();
-
-            adaptSelf(t, from, to);
-
-            if (from.isEmpty()) {
-                return t;
-            }
-
-            final ListBuffer<Type<?>> rewrite = lb();
-            boolean changed = false;
-            for (final Type orig : to.toList()) {
-                Type<?> s = rewriteSupers(orig);
-                if (s.hasSuperBound() && !s.hasExtendsBound()) {
-                    s = new WildcardType<>(
-                        Types.Object,
-                        Type.Bottom
-                    );
-                    changed = true;
-                }
-                else if (s != orig) {
-                    s = new WildcardType<>(
-                        upperBound(s),
-                        Type.Bottom
-                    );
-                    changed = true;
-                }
-                rewrite.append(s);
-            }
-            if (changed) {
-                return substitute(t.getGenericTypeDefinition(), from.toList(), rewrite.toList());
-            }
-            else {
-                return t;
-            }
-        }
-
-        @Override
-        public Boolean visitClassType(final Type t, final Type s) {
-/*
-            final Type asSuper = asSuper(t, s);
-            if (asSuper == null || (asSuper != s && asSuper != Types.Object)
-                // You're not allowed to write
-                //     Vector<Object> vec = new Vector<String>();
-                // But with wildcards you can write
-                //     Vector<? extends Object> vec = new Vector<String>();
-                // which means that subtype checking must be done
-                // here instead of same-Type checking (via containsType).
-                || (s.isGenericParameter() && !containsTypeRecursive(s, asSuper))) {
-                return false;
-            }
-
-            final Type superDeclaringType = asSuper.getDeclaringType();
-            final Type sDeclaringType = s.getDeclaringType();
-
-            return superDeclaringType == null ||
-                   sDeclaringType == null ||
-                   isSubtypeNoCapture(superDeclaringType, sDeclaringType);
-*/
-            final Type asSuper = asSuper(t, s);
-            return asSuper != null //&& asSuper == s
-                   // You're not allowed to write
-                   //     Vector<Object> vec = new Vector<String>();
-                   // But with wildcards you can write
-                   //     Vector<? extends Object> vec = new Vector<String>();
-                   // which means that subtype checking must be done
-                   // here instead of same-type checking (via containsType).
-                   && (!s.isGenericParameter() && !s.isWildcardType() || containsTypeRecursive(s, asSuper))
-                   && isSubtypeNoCapture(asSuper.getDeclaringType(), s.getDeclaringType());
-        }
-
-        @Override
-        public Boolean visitArrayType(final Type t, final Type s) {
-            final Type elementType = t.getElementType();
-
-            if (elementType.isPrimitive()) {
-                return isSameType(elementType, elementType(s));
-            }
-
-            return isSubtypeNoCapture(elementType, elementType(s));
-        }
-    };
-
-    public static void adapt(
-        final Type source,
-        final Type target,
-        final ListBuffer<Type<?>> from,
-        final ListBuffer<Type<?>> to)
-        throws AdaptFailure {
-
-        new Adapter(from, to).adapt(source, target);
-    }
-
-    @SuppressWarnings("PackageVisibleField")
-    private final static class Adapter extends SimpleVisitor<Type, Void> {
-
-<<<<<<< HEAD
-        ListBuffer<Type> from;
-        ListBuffer<Type> to;
-        Map<Type, Type>  mapping;
-=======
-        ListBuffer<Type<?>> from;
-        ListBuffer<Type<?>> to;
-        Map<Type, Type> mapping;
->>>>>>> 42fe0442
-
-        Adapter(final ListBuffer<Type<?>> from, final ListBuffer<Type<?>> to) {
-            this.from = from;
-            this.to = to;
-            mapping = new HashMap<>();
-        }
-
-        public void adapt(final Type source, final Type target)
-            throws AdaptFailure {
-            visit(source, target);
-            ImmutableList<Type<?>> fromList = from.toList();
-            ImmutableList<Type<?>> toList = to.toList();
-            while (!fromList.isEmpty()) {
-                final Type t = mapping.get(fromList.head);
-                if (toList.head != t) {
-                    toList.head = t;
-                }
-                fromList = fromList.tail;
-                toList = toList.tail;
-            }
-        }
-
-        @Override
-        public Void visitClassType(final Type source, final Type target)
-            throws AdaptFailure {
-
-            adaptRecursive(
-                source.getTypeArguments(),
-                target.getTypeArguments()
-            );
-
-            return null;
-        }
-
-        @Override
-        public Void visitArrayType(final Type source, final Type target)
-            throws AdaptFailure {
-            adaptRecursive(elementType(source), elementType(target));
-            return null;
-        }
-
-        @Override
-        public Void visitWildcardType(final Type source, final Type target)
-            throws AdaptFailure {
-            if (source.hasExtendsBound()) {
-                adaptRecursive(upperBound(source), upperBound(target));
-            }
-            else if (source.hasSuperBound()) {
-                adaptRecursive(lowerBound(source), lowerBound(target));
-            }
-            return null;
-        }
-
-        @Override
-        public Void visitTypeParameter(final Type source, final Type target)
-            throws AdaptFailure {
-            // Check to see if there is
-            // already a mapping for $source$, in which case
-            // the old mapping will be merged with the new
-            Type val = mapping.get(source);
-            if (val != null) {
-                if (val.hasSuperBound() && target.hasSuperBound()) {
-                    val = isSubtype(lowerBound(val), lowerBound(target))
-                          ? target : val;
-                }
-                else if (val.hasExtendsBound() && target.hasExtendsBound()) {
-                    val = isSubtype(upperBound(val), upperBound(target))
-                          ? val : target;
-                }
-                else if (!isSameType(val, target)) {
-                    throw new AdaptFailure();
-                }
-            }
-            else {
-                val = target;
-                from.append(source);
-                to.append(target);
-            }
-            mapping.put(source, val);
-            return null;
-        }
-
-        @Override
-        public Void visitType(final Type source, final Type target) {
-            return null;
-        }
-
-        private final Set<TypePair> cache = new HashSet<>();
-
-        private void adaptRecursive(final Type source, final Type target) {
-            final TypePair pair = new TypePair(source, target);
-            if (cache.add(pair)) {
-                try {
-                    visit(source, target);
-                }
-                finally {
-                    cache.remove(pair);
-                }
-            }
-        }
-
-        private void adaptRecursive(final TypeList source, final TypeList target) throws AdaptFailure {
-            if (source.size() != target.size()) {
-                return;
-            }
-
-            for (int i = 0, n = source.size(); i < n; i++) {
-                adapt(source.get(i), target.get(i));
-            }
-        }
-    }
-
-    public static class AdaptFailure extends RuntimeException {
-        static final long serialVersionUID = -7490231548272701566L;
-    }
-
-    private static void adaptSelf(
-        final Type t,
-        final ListBuffer<Type<?>> from,
-        final ListBuffer<Type<?>> to) {
-        try {
-            //if (t.getGenericTypeDefinition() != t)
-            adapt(t.getGenericTypeDefinition(), t, from, to);
-        }
-        catch (AdaptFailure ex) {
-            // Adapt should never fail calculating a mapping from
-            // t.getGenericTypeDefinition() to t as there can be no merge problem.
-            throw new AssertionError(ex);
-        }
-    }
-
-    public static int hashCode(final Type t) {
-        return HashCodeVisitor.visit(t);
-    }
-
-    private static final UnaryTypeVisitor<Integer> HashCodeVisitor = new UnaryTypeVisitor<Integer>() {
-
-        public Integer visitType(final Type t, final Void ignored) {
-            return t.getKind().hashCode();
-        }
-
-        @Override
-        public Integer visitClassType(final Type t, final Void ignored) {
-            int result = 0;
-
-            final Type declaringType = t.getDeclaringType();
-
-            if (declaringType != null) {
-                result = visit(declaringType);
-            }
-
-            result *= 127;
-            result += t.getFullName().hashCode();
-
-            for (final Type s : t.getTypeArguments()) {
-                result *= 127;
-                result += visit(s);
-            }
-
-            return result;
-        }
-
-        @Override
-        public Integer visitWildcardType(final Type t, final Void ignored) {
-            int result = t.getKind().hashCode();
-            if (t.getExtendsBound() != null) {
-                result *= 127;
-                result += visit(t.getExtendsBound());
-            }
-            return result;
-        }
-
-        @Override
-        public Integer visitArrayType(final Type t, final Void ignored) {
-            return visit(t.getElementType()) + 12;
-        }
-
-        @Override
-        public Integer visitTypeParameter(final Type t, final Void ignored) {
-            return System.identityHashCode(t);
-        }
-    };
-
-    public static boolean isReifiable(final Type t) {
-        return IsReifiableVisitor.visit(t);
-    }
-
-    private final static UnaryTypeVisitor<Boolean> IsReifiableVisitor = new UnaryTypeVisitor<Boolean>() {
-
-        public Boolean visitType(final Type t, final Void ignored) {
-            return true;
-        }
-
-        @Override
-        public Boolean visitClassType(final Type t, final Void ignored) {
-            if (t.isCompoundType()) {
-                return Boolean.FALSE;
-            }
-            else {
-                if (!t.isGenericType()) {
-                    return Boolean.TRUE;
-                }
-
-                for (final Type p : t.getTypeArguments()) {
-                    if (p.isUnbounded()) {
-                        return Boolean.FALSE;
-                    }
-                }
-
-                return Boolean.TRUE;
-            }
-        }
-
-        @Override
-        public Boolean visitArrayType(final Type t, final Void ignored) {
-            return visit(t.getElementType());
-        }
-
-        @Override
-        public Boolean visitTypeParameter(final Type t, final Void ignored) {
-            return false;
-        }
-    };
-
-    private static Type _arraySuperType = null;
-
-    private static Type arraySuperType() {
-        // initialized lazily to avoid problems during compiler startup
-        if (_arraySuperType == null) {
-            synchronized (Helper.class) {
-                if (_arraySuperType == null) {
-                    // JLS 10.8: all arrays implement Cloneable and Serializable.
-                    _arraySuperType = Type.makeCompoundType(
-                        Types.Object,
-                        Type.list(
-                            Types.Serializable,
-                            Types.Cloneable
-                        )
-                    );
-                }
-            }
-        }
-        return _arraySuperType;
-    }
-
-    public static Type asOuterSuper(Type t, final Type type) {
-        switch (t.getKind()) {
-            case DECLARED:
-                do {
-                    final Type s = asSuper(t, type);
-                    if (s != null) {
-                        return s;
-                    }
-                    t = t.getDeclaringType();
-                } while (t.getKind() == TypeKind.DECLARED);
-                return null;
-            case ARRAY:
-                return isSubtype(t, type) ? type : null;
-            case TYPEVAR:
-                return asSuper(t, type);
-            case ERROR:
-                return t;
-            default:
-                return null;
-        }
-    }
-
-    public static MemberInfo asMemberOf(final Type type, final MemberInfo member) {
-        return member.isStatic()
-               ? member.getDeclaringType()
-               : asMemberOfVisitor.visit(type, member);
-    }
-
-    private final static TypeBinder typeBinder = new TypeBinder();
-
-    private static SimpleVisitor<MemberInfo, MemberInfo> asMemberOfVisitor = new SimpleVisitor<MemberInfo, MemberInfo>() {
-        @Override
-        public MemberInfo visitClassType(final Type<?> type, final MemberInfo member) {
-            final Type owner = member.getDeclaringType();
-
-            if (!member.isStatic() && owner.isGenericType()) {
-                Type base = asOuterSuper(type, owner);
-                //
-                // If t is an intersection type T = CT & I1 & I2 ... & In, then
-                // its supertypes CT, I1, ... In might contain wildcards, so we
-                // need to go through capture conversion.
-                //
-                base = base.isCompoundType() ? capture(base) : base;
-
-                if (base != null) {
-                    final TypeBindings ownerBindings = owner.getTypeBindings();
-                    final TypeBindings baseBindings = owner.getTypeBindings();
-                    if (!ownerBindings.isEmpty()) {
-                        if (baseBindings.isEmpty()) {
-                            return typeBinder.visitMember(
-                                owner,
-                                member,
-                                TypeBindings.create(
-                                    ownerBindings.getGenericParameters(),
-                                    erasure(ownerBindings.getBoundTypes())
-                                )
-                            );
-                        }
-                        return typeBinder.visitMember(
-                            owner,
-                            member,
-                            ownerBindings.withAdditionalBindings(base.getTypeBindings())
-                        );
-                    }
-                }
-            }
-
-            return member;
-        }
-
-        @Override
-        public MemberInfo visitTypeParameter(final Type<?> type, final MemberInfo member) {
-            return asMemberOf(type.getExtendsBound(), member);
-        }
-
-        @Override
-        public MemberInfo visitWildcardType(final Type<?> type, final MemberInfo member) {
-            return asMemberOf(upperBound(type), member);
-        }
-
-        @Override
-        public MemberInfo visitType(final Type<?> type, final MemberInfo member) {
-            return member;
-        }
-    };
-
-    private final static Map<Type, ImmutableList<Type<?>>> closureCache = new HashMap<>();
-
-    public static ImmutableList<Type<?>> insert(final ImmutableList<Type<?>> cl, final Type t) {
-        if (cl.isEmpty() || precedes(t, cl.head)) {
-            return cl.prepend(t);
-        }
-        else if (precedes(cl.head, t)) {
-            return insert(cl.tail, t).prepend(cl.head);
-        }
-        else {
-            return cl;
-        }
-    }
-
-    private static ImmutableList<Type<?>> closureMin(ImmutableList<Type<?>> cl) {
-        final ListBuffer<Type<?>> classes = lb();
-        final ListBuffer<Type<?>> interfaces = lb();
-
-        while (!cl.isEmpty()) {
-            final Type current = cl.head;
-
-            if (current.isInterface()) {
-                interfaces.append(current);
-            }
-            else {
-                classes.append(current);
-            }
-
-            final ListBuffer<Type<?>> candidates = lb();
-
-            for (final Type t : cl.tail) {
-                if (!isSubtypeNoCapture(current, t)) {
-                    candidates.append(t);
-                }
-            }
-
-            cl = candidates.toList();
-        }
-
-        return classes.appendList(interfaces).toList();
-    }
-
-    public static ImmutableList<Type<?>> closure(final Type<?> t) {
-        ImmutableList<Type<?>> cl = closureCache.get(t);
-        if (cl == null) {
-            final Type st = superType(t);
-            if (!t.isCompoundType()) {
-                if (st != null && st.getKind() == TypeKind.DECLARED) {
-                    cl = insert(closure(st), t);
-                }
-                else if (st != null && st.getKind() == TypeKind.TYPEVAR) {
-                    cl = closure(st).prepend(t);
-                }
-                else {
-                    cl = ImmutableList.<Type<?>>of(t);
-                }
-            }
-            else {
-                cl = closure(superType(t));
-            }
-            for (ImmutableList<Type<?>> l = interfaces(t); l.nonEmpty(); l = l.tail) {
-                cl = union(cl, closure(l.head));
-            }
-            closureCache.put(t, cl);
-        }
-        return cl;
-    }
-
-    @SuppressWarnings("PackageVisibleField")
-    final static class TypePair {
-        final Type t1;
-        final Type t2;
-
-        TypePair(final Type t1, final Type t2) {
-            this.t1 = t1;
-            this.t2 = t2;
-        }
-
-        @Override
-        public int hashCode() {
-            return 127 * Helper.hashCode(t1) + Helper.hashCode(t2);
-        }
-
-        @Override
-        public boolean equals(final Object obj) {
-            if (!(obj instanceof TypePair)) {
-                return false;
-            }
-
-            final TypePair typePair = (TypePair) obj;
-
-            return Helper.isSameType(t1, typePair.t1) &&
-                   Helper.isSameType(t2, typePair.t2);
-        }
-    }
-}
+/*
+ * Helper.java
+ *
+ * Copyright (c) 2012 Mike Strobel
+ *
+ * This source code is subject to terms and conditions of the Apache License, Version 2.0.
+ * A copy of the license can be found in the License.html file at the root of this distribution.
+ * By using this source code in any fashion, you are agreeing to be bound by the terms of the
+ * Apache License, Version 2.0.
+ *
+ * You must not remove this notice, or any other, from this software.
+ */
+
+package com.strobel.reflection;
+
+import com.strobel.collections.ImmutableList;
+import com.strobel.collections.ListBuffer;
+import com.strobel.core.Comparer;
+import com.strobel.core.StringUtilities;
+import com.strobel.core.VerifyArgument;
+import com.strobel.reflection.emit.TypeBuilder;
+import com.strobel.util.TypeUtils;
+
+import javax.lang.model.type.TypeKind;
+import java.lang.reflect.Method;
+import java.util.HashMap;
+import java.util.HashSet;
+import java.util.Map;
+import java.util.Set;
+
+import static com.strobel.collections.ListBuffer.lb;
+
+/**
+ * @author Mike Strobel
+ */
+@SuppressWarnings({ "unchecked" })
+final class Helper {
+
+    private Helper() {}
+
+    public static boolean overrides(final MethodInfo baseMethod, final MethodInfo ancestorMethod) {
+        if (ancestorMethod.isFinal() || ancestorMethod.isPrivate()) {
+            return false;
+        }
+
+        final int baseModifier = baseMethod.getModifiers() & Flags.AccessFlags;
+        final int ancestorModifier = ancestorMethod.getModifiers() & Flags.AccessFlags;
+
+        if (baseModifier != ancestorModifier) {
+            return false;
+        }
+
+        final Method rawMethod = baseMethod.getRawMethod();
+
+        if (rawMethod != null && rawMethod == ancestorMethod.getRawMethod()) {
+            return true;
+        }
+
+        final ParameterList baseParameters = baseMethod.getParameters();
+        final ParameterList ancestorParameters = ancestorMethod.getParameters();
+
+        if (baseParameters.size() != ancestorParameters.size()) {
+            return false;
+        }
+
+        if (!StringUtilities.equals(baseMethod.getName(), ancestorMethod.getName())) {
+            return false;
+        }
+
+        final Type baseDeclaringType = erasure(baseMethod.getDeclaringType());
+        final Type ancestorDeclaringType = erasure(ancestorMethod.getDeclaringType());
+
+        if (!isSubtype(baseDeclaringType, ancestorDeclaringType)) {
+            return false;
+        }
+
+        final Type ancestorReturnType = erasure(ancestorMethod.getReturnType());
+        final Type baseReturnType = erasure(baseMethod.getReturnType());
+
+        if (!ancestorReturnType.isAssignableFrom(baseReturnType)) {
+            return false;
+        }
+
+        final TypeList erasedBaseParameters = erasure(baseParameters.getParameterTypes());
+        final TypeList erasedAncestorParameters = erasure(ancestorParameters.getParameterTypes());
+
+        for (int i = 0, n = ancestorParameters.size(); i < n; i++) {
+            final Type<?> baseParameterType = erasedBaseParameters.get(i);
+            final Type<?> ancestorParameterType = erasedAncestorParameters.get(i);
+
+            if (!TypeUtils.areEquivalent(baseParameterType, ancestorParameterType)) {
+                return false;
+            }
+        }
+
+        return true;
+    }
+
+    private static boolean isOverridableIn(final MethodInfo method, final Type origin) {
+        VerifyArgument.notNull(method, "method");
+        VerifyArgument.notNull(origin, "origin");
+
+        switch (method.getModifiers() & Flags.AccessFlags) {
+            case 0:
+                // for package private: can only override in the same package.
+                return method.getDeclaringType().getPackage() == origin.getPackage() &&
+                       !origin.isInterface();
+            case Flags.PRIVATE:
+                return false;
+            case Flags.PUBLIC:
+                return true;
+            case Flags.PROTECTED:
+                return !origin.isInterface();
+            default:
+                return false;
+        }
+    }
+
+    public static boolean overrides(final MethodBase method, final MethodBase other, final boolean checkResult) {
+        return method instanceof MethodInfo &&
+               other instanceof MethodInfo &&
+               overrides((MethodInfo)method, (MethodInfo)other, checkResult);
+    }
+
+    public static boolean overrides(final MethodInfo method, final MethodInfo other, final boolean checkResult) {
+        if (method == other) {
+            return true;
+        }
+
+        if (!isOverridableIn(other, method.getDeclaringType())) {
+            return false;
+        }
+
+        // Check for a direct implementation
+        if (asSuper(method.getDeclaringType(), other.getDeclaringType()) != null) {
+            if (isSubSignature(method, other)) {
+                if (!checkResult) {
+                    return true;
+                }
+                if (returnTypeSubstitutable(method, other)) {
+                    return true;
+                }
+            }
+        }
+
+        // Check for an inherited implementation
+
+        //noinspection SimplifiableIfStatement
+        if (method.isAbstract() || !other.isAbstract()) {
+            return false;
+        }
+
+        return isSubSignature(method, other) &&
+               (!checkResult || resultSubtype(method, other));
+    }
+
+    public static boolean resultSubtype(final MethodInfo t, final MethodInfo s) {
+        final TypeList tVars = t.getTypeArguments();
+        final TypeList sVars = s.getTypeArguments();
+        final Type tReturn = t.getReturnType();
+        final Type sReturn = substitute(s.getReturnType(), sVars, tVars);
+        return covariantReturnType(tReturn, sReturn);
+    }
+
+    public static boolean covariantReturnType(final Type t, final Type s) {
+        return isSameType(t, s) ||
+               !t.isPrimitive() &&
+               !s.isPrimitive() &&
+               isAssignable(t, s);
+    }
+
+    public static boolean isAssignable(final Type sourceType, final Type targetType) {
+        if (VerifyArgument.notNull(sourceType, "sourceType") ==
+            VerifyArgument.notNull(targetType, "targetType")) {
+
+            return true;
+        }
+
+        if (targetType.isGenericParameter() || targetType.hasExtendsBound()) {
+            return isAssignable(sourceType, targetType.getExtendsBound());
+        }
+
+        if (sourceType instanceof TypeBuilder) {
+            return isAssignable(sourceType.getBaseType(), targetType);
+        }
+
+        if (targetType instanceof TypeBuilder) {
+            final TypeBuilder targetTypeBuilder = (TypeBuilder) targetType;
+
+            return targetTypeBuilder.isCreated() &&
+                   isAssignable(sourceType, targetTypeBuilder.createType());
+        }
+
+        return isConvertible(sourceType, targetType);
+    }
+
+    public static boolean isConvertible(final Type sourceType, final Type targetType) {
+        final boolean tPrimitive = sourceType.isPrimitive();
+        final boolean sPrimitive = targetType.isPrimitive();
+
+        if (sourceType == Type.NullType) {
+            return !targetType.isPrimitive();
+        }
+
+        if (targetType == Types.Object) {
+            return true;
+        }
+
+        if (targetType.isGenericParameter()) {
+            return isConvertible(sourceType, targetType.getExtendsBound());
+        }
+
+        if (tPrimitive == sPrimitive) {
+            return isSubtypeUnchecked(sourceType, targetType);
+        }
+
+        return tPrimitive
+               ? isSubtype(TypeUtils.getBoxedTypeOrSelf(sourceType), targetType)
+               : isSubtype(TypeUtils.getUnderlyingPrimitiveOrSelf(sourceType), targetType);
+    }
+
+    public static boolean isSubtypeUnchecked(final Type t, final Type s) {
+        if (t.isArray() && s.isArray()) {
+            if (t.getElementType().isPrimitive()) {
+                return isSameType(elementType(t), elementType(s));
+            }
+            return isSubtypeUnchecked(elementType(t), elementType(s));
+        }
+        else if (isSubtype(t, s)) {
+            return true;
+        }
+        else if (t.isGenericParameter()) {
+            return isSubtypeUnchecked(t.getExtendsBound(), s);
+        }
+        else if (s.isGenericParameter()) {
+            return isSubtypeUnchecked(t, s.getExtendsBound());
+        }
+        else if (s.isGenericType() && !s.isGenericTypeDefinition()) {
+            final Type t2 = asSuper(t, s);
+            if (t2 != null) {
+                return true;
+            }
+        }
+        return false;
+    }
+
+    public static boolean returnTypeSubstitutable(final MethodInfo r1, final MethodInfo r2) {
+        if (hasSameArgs(r1, r2)) {
+            return resultSubtype(r1, r2);
+        }
+
+        return covariantReturnType(
+            r1.getReturnType(),
+            erasure(r2.getReturnType())
+        );
+    }
+
+    public static boolean isSubSignature(final MethodInfo t, final MethodInfo p) {
+        return hasSameArgs(t, p) ||
+               containsTypeEquivalent(t.getParameters().getParameterTypes(), erasure(p.getParameters().getParameterTypes()));
+    }
+
+    public static boolean hasSameArgs(final MethodInfo t, final MethodInfo p) {
+        return containsTypeEquivalent(
+            t.getParameters().getParameterTypes(),
+            p.getParameters().getParameterTypes()
+        );
+    }
+
+    public static boolean hasSameArgs(final TypeList t, final TypeList p) {
+        return containsTypeEquivalent(t, p);
+    }
+
+    public static Type asSuper(final Type type, final Type other) {
+        return AsSuperVisitor.visit(type, other);
+    }
+
+    public static boolean isSuperType(final Type type, final Type other) {
+        if (type == other || other == Type.Bottom) {
+            return true;
+        }
+        if (type.isGenericParameter()) {
+            return isSuperType(type.getExtendsBound(), other);
+        }
+        return isSubtype(other, type);
+    }
+
+    public static boolean isSubtype(final Type t, final Type p) {
+        return isSubtype(t, p, true);
+    }
+
+    public static boolean isSubtypeNoCapture(final Type t, final Type p) {
+        return isSubtype(t, p, false);
+    }
+
+    public static boolean isSubtype(final Type t, final Type p, final boolean capture) {
+        if (t == p) {
+            return true;
+        }
+
+        if (p == null) {
+            return false;
+        }
+
+        if (p == Types.Object) {
+            return true;
+        }
+
+        if (p.isCompoundType()) {
+            final Type baseType = p.getBaseType();
+
+            if (baseType != null && !isSubtype(t, baseType, capture)) {
+                return false;
+            }
+
+            final TypeList interfaces = p.getExplicitInterfaces();
+
+            for (int i = 0, n = interfaces.size(); i < n; i++) {
+                final Type type = interfaces.get(i);
+                if (!isSubtype(t, type, capture)) {
+                    return false;
+                }
+            }
+
+            return true;
+        }
+
+        final Type lower = lowerBound(p);
+
+        if (p != lower) {
+            return isSubtype(capture ? capture(t) : t, lower, false);
+        }
+
+        return IsSubtypeRelation.visit(capture ? capture(t) : t, p);
+    }
+
+/*
+    private static ImmutableList<Type<?>> freshTypeVariables(final ImmutableList<Type<?>> types) {
+        final ListBuffer<Type<?>> result = lb();
+        for (final Type t : types) {
+            if (t.isWildcardType()) {
+                final Type bound = t.getUpperBound();
+                result.append(new CapturedType(Type.Bottom, bound, Type.Bottom, t));
+            }
+            else {
+                result.append(t);
+            }
+        }
+        return result.toList();
+    }
+*/
+
+    private static TypeList freshTypeVariables(final TypeList types) {
+        final ListBuffer<Type<?>> result = lb();
+        for (final Type t : types) {
+            if (t.isWildcardType()) {
+                final Type bound = t.getExtendsBound();
+                result.append(new CapturedType(Type.Bottom, bound, Type.Bottom, t));
+            }
+            else {
+                result.append(t);
+            }
+        }
+        return new TypeList(result.toList());
+    }
+
+    public static Type capture(Type t) {
+        if (t.isGenericParameter() || t.isWildcardType() || t.isPrimitive() || t.isArray() || t == Type.Bottom || t == Type.NullType) {
+            return t;
+        }
+
+        final Type declaringType = t.getDeclaringType();
+
+        if (declaringType != Type.Bottom && declaringType != null) {
+            final Type capturedDeclaringType = capture(declaringType);
+
+            if (capturedDeclaringType != declaringType) {
+                final Type memberType = capturedDeclaringType.getNestedType(t.getFullName());
+                if (memberType != null) {
+                    t = substitute(memberType, memberType.getGenericTypeParameters(), t.getTypeArguments());
+                }
+            }
+        }
+
+        if (!t.isGenericType()) {
+            return t;
+        }
+
+        final Type G = t.getGenericTypeDefinition();
+        final TypeList A = G.getTypeArguments();
+        final TypeList T = t.getTypeArguments();
+        final TypeList S = freshTypeVariables(T);
+
+        ImmutableList<Type<?>> currentA = ImmutableList.from(A.toArray());
+        ImmutableList<Type<?>> currentT = ImmutableList.from(T.toArray());
+        ImmutableList<Type<?>> currentS = ImmutableList.from(S.toArray());
+
+        boolean captured = false;
+        while (!currentA.isEmpty() &&
+               !currentT.isEmpty() &&
+               !currentS.isEmpty()) {
+
+            if (currentS.head != currentT.head) {
+                captured = true;
+
+                final WildcardType Ti = (WildcardType)currentT.head;
+                Type Ui = currentA.head.getExtendsBound();
+                CapturedType Si = (CapturedType)currentS.head;
+
+                if (Ui == null) {
+                    Ui = Types.Object;
+                }
+
+                if (Ti.isUnbound()) {
+                    currentS.head = Si = new CapturedType(
+                        Si.getDeclaringType(),
+                        substitute(Ui, A, S),
+                        Type.Bottom,
+                        Si.getWildcard()
+                    );
+                }
+                else if (Ti.hasExtendsBound()) {
+                    currentS.head = Si = new CapturedType(
+                        Si.getDeclaringType(),
+                        glb(Ti.getExtendsBound(), substitute(Ui, A, S)),
+                        Type.Bottom,
+                        Si.getWildcard()
+                    );
+                }
+                else {
+                    currentS.head = Si = new CapturedType(
+                        Si.getDeclaringType(),
+                        substitute(Ui, A, S),
+                        Ti.getSuperBound(),
+                        Si.getWildcard()
+                    );
+                }
+
+                if (Si.getExtendsBound() == Si.getSuperBound()) {
+                    currentS.head = Si.getExtendsBound();
+                }
+            }
+
+            currentA = currentA.tail;
+            currentT = currentT.tail;
+            currentS = currentS.tail;
+        }
+
+        if (!currentA.isEmpty() || !currentT.isEmpty() || !currentS.isEmpty()) {
+            return erasure(t); // some "rare" type involved
+        }
+
+        if (captured) {
+            return t.getGenericTypeDefinition().makeGenericType(S.toArray());
+        }
+        else {
+            return t;
+        }
+    }
+
+    static boolean containsType(ImmutableList<Type<?>> ts, ImmutableList<Type<?>> ss) {
+        while (ts.nonEmpty() && ss.nonEmpty() && containsType(ts.head, ss.head)) {
+            ts = ts.tail;
+            ss = ss.tail;
+        }
+        return ts.isEmpty() && ss.isEmpty();
+    }
+
+    static boolean containsType(final TypeList ts, final TypeList ss) {
+        if (ts.size() != ss.size()) {
+            return false;
+        }
+
+        if (ts.isEmpty()) {
+            return true;
+        }
+
+        for (int i = 0, n = ts.size(); i < n; i++) {
+            if (!containsType(ts.get(i), ss.get(i))) {
+                return false;
+            }
+        }
+
+        return true;
+    }
+
+    static boolean containsType(final Type t, final Type p) {
+        return ContainsTypeRelation.visit(t, p);
+    }
+
+    static boolean containsTypeEquivalent(ImmutableList<Type<?>> ts, ImmutableList<Type<?>> tp) {
+        while (ts.nonEmpty() && tp.nonEmpty() && containsTypeEquivalent(ts.head, tp.head)) {
+            ts = ts.tail;
+            tp = tp.tail;
+        }
+        return ts.isEmpty() && tp.isEmpty();
+    }
+
+    static boolean containsTypeEquivalent(final TypeList ts, final TypeList tp) {
+        if (ts.size() != tp.size()) {
+            return false;
+        }
+
+        if (ts.isEmpty()) {
+            return true;
+        }
+
+        for (int i = 0, n = ts.size(); i < n; i++) {
+            if (!containsTypeEquivalent(ts.get(i), tp.get(i))) {
+                return false;
+            }
+        }
+
+        return true;
+    }
+
+    public static TypeList map(final TypeList ts, final TypeMapping f) {
+        if (ts.isEmpty()) {
+            return TypeList.empty();
+        }
+
+        Type[] results = null;
+
+        for (int i = 0, n = ts.size(); i < n; i++) {
+            final Type t = ts.get(i);
+            final Type r = f.apply(t);
+
+            if (r != t) {
+                if (results == null) {
+                    results = ts.toArray();
+                }
+                results[i] = r;
+            }
+        }
+
+        if (results != null) {
+            return new TypeList(results);
+        }
+
+        return ts;
+    }
+
+    private static boolean containsTypeEquivalent(final Type t, final Type p) {
+        return isSameType(t, p) || // shortcut
+               containsType(t, p) && containsType(p, t);
+    }
+
+    public static boolean areSameTypes(final TypeList ts, final TypeList tp) {
+        if (ts.size() != tp.size()) {
+            return false;
+        }
+
+        if (ts.isEmpty()) {
+            return true;
+        }
+
+        for (int i = 0, n = ts.size(); i < n; i++) {
+            if (!isSameType(ts.get(i), tp.get(i))) {
+                return false;
+            }
+        }
+
+        return true;
+    }
+
+    public static boolean isSameType(final Type t, final Type p) {
+        return IsSameTypeRelation.visit(t, p);
+    }
+
+    public static boolean isCaptureOf(final Type p, final Type t) {
+        return p.isGenericParameter() &&
+               p instanceof ICapturedType &&
+               isSameWildcard(t, ((ICapturedType)p).getWildcard());
+    }
+
+    public static boolean isSameWildcard(final Type t, final Type p) {
+        if (!p.isWildcardType() || !t.isWildcardType()) {
+            return false;
+        }
+
+        if (p.isUnbound()) {
+            return t.isUnbound();
+        }
+
+        if (p.hasSuperBound()) {
+            return t.hasSuperBound() &&
+                   isSameType(p.getSuperBound(), t.getSuperBound());
+        }
+
+        return p.hasExtendsBound() &&
+               t.hasExtendsBound() &&
+               isSameType(p.getExtendsBound(), t.getExtendsBound());
+    }
+
+    public static Type glb(final Type t, final Type p) {
+        if (p == null) {
+            return t;
+        }
+        else if (t.isPrimitive() || p.isPrimitive()) {
+            return null;
+        }
+        else if (isSubtypeNoCapture(t, p)) {
+            return t;
+        }
+        else if (isSubtypeNoCapture(p, t)) {
+            return p;
+        }
+
+        final ImmutableList<Type<?>> closure = union(closure(t), closure(p));
+        final ImmutableList<Type<?>> bounds = closureMin(closure);
+
+        if (bounds.isEmpty()) {             // length == 0
+            return Types.Object;
+        }
+        else if (bounds.tail.isEmpty()) { // length == 1
+            return bounds.head;
+        }
+        else {                            // length > 1
+            int classCount = 0;
+            for (final Type bound : bounds) {
+                if (!bound.isInterface()) {
+                    classCount++;
+                }
+            }
+            if (classCount > 1) {
+                throw new AssertionError();
+            }
+        }
+
+        Type baseClass = Types.Object;
+        ImmutableList<Type<?>> interfaces = ImmutableList.empty();
+
+        for (final Type bound : bounds) {
+            if (bound.isInterface()) {
+                interfaces = interfaces.append(bound);
+            }
+            else {
+                baseClass = bound;
+            }
+        }
+
+        return Type.makeCompoundType(
+            baseClass,
+            Type.list(interfaces)
+        );
+    }
+
+    public static Type elementType(final Type t) {
+        if (t.isArray()) {
+            return t.getElementType();
+        }
+        if (t.isWildcardType()) {
+            return elementType(upperBound(t));
+        }
+        return null;
+    }
+
+    public static Type<?> upperBound(final Type<?> t) {
+        return UpperBoundVisitor.visit(t);
+    }
+
+    public static Type lowerBound(final Type t) {
+        return LowerBoundVisitor.visit(t);
+    }
+
+    public static TypeList erasure(final TypeList ts) {
+        return map(ts, ErasureFunctor);
+    }
+
+    public static Type erasureRecursive(final Type t) {
+        return erasure(t, true);
+    }
+
+    public static TypeList erasureRecursive(final TypeList ts) {
+        return map(ts, ErasureRecursiveFunctor);
+    }
+
+    public static Type erasure(final Type t) {
+        return erasure(t, false);
+    }
+
+    public static Type substitute(final Type type, final ImmutableList<Type<?>> genericParameters, final ImmutableList<Type<?>> typeArguments) {
+        return SubstitutingBinder.visit(
+            type,
+            TypeBindings.create(
+                Type.list(genericParameters),
+                Type.list(typeArguments)
+            )
+        );
+    }
+
+    public static Type substitute(final Type type, final TypeList genericParameters, final TypeList typeArguments) {
+        return SubstitutingBinder.visit(
+            type,
+            TypeBindings.create(genericParameters, typeArguments)
+        );
+    }
+
+    public static Type substitute(final Type type, final TypeBindings bindings) {
+        return SubstitutingBinder.visit(type, bindings);
+    }
+
+    private static Type erasure(final Type t, final boolean recurse) {
+        if (t.isPrimitive()) {
+            return t;  // fast special case
+        }
+        else {
+            return ErasureVisitor.visit(t, recurse);
+        }
+    }
+
+    public static ImmutableList<Type<?>> interfaces(final Type type) {
+        return InterfacesVisitor.visit(type, ImmutableList.<Type<?>>empty());
+    }
+
+    public static int rank(final Type t) {
+        if (t == null) {
+            return 0;
+        }
+
+        if (t.isPrimitive() || t.isWildcardType() || t.isArray() || t == Type.Bottom || t == Type.NullType) {
+            throw new AssertionError();
+        }
+
+        if (t == Types.Object) {
+            return 0;
+        }
+
+        int r = rank(superType(t));
+
+        for (ImmutableList<Type<?>> l = interfaces(t);
+             l.nonEmpty();
+             l = l.tail) {
+
+            final int headRank = rank(l.head);
+
+            if (headRank > r) {
+                r = headRank;
+            }
+        }
+
+        return r + 1;
+    }
+
+    public static boolean precedes(final Type origin, final Type other) {
+        if (origin == other) {
+            return false;
+        }
+
+        if (origin.isGenericParameter() && other.isGenericParameter()) {
+            return isSubtype(origin, other);
+        }
+
+        final boolean originIsClass = !origin.isWildcardType() &&
+                                      !origin.isPrimitive() &&
+                                      !origin.isArray() &&
+                                      origin != Type.Bottom &&
+                                      origin != Type.NullType;
+
+        final boolean otherIsClass = !other.isWildcardType() &&
+                                     !other.isPrimitive() &&
+                                     !other.isArray() &&
+                                     other != Type.Bottom &&
+                                     other != Type.NullType;
+
+        if (originIsClass && otherIsClass) {
+            return rank(other) < rank(origin) ||
+                   rank(other) == rank(origin) &&
+                   other.getFullName().compareTo(origin.getFullName()) < 0;
+        }
+
+        return origin.isGenericParameter();
+    }
+
+    public static ImmutableList<Type<?>> union(final ImmutableList<Type<?>> cl1, final ImmutableList<Type<?>> cl2) {
+        if (cl1.isEmpty()) {
+            return cl2;
+        }
+        else if (cl2.isEmpty()) {
+            return cl1;
+        }
+        else if (precedes(cl1.head, cl2.head)) {
+            return union(cl1.tail, cl2).prepend(cl1.head);
+        }
+        else if (precedes(cl2.head, cl1.head)) {
+            return union(cl1, cl2.tail).prepend(cl2.head);
+        }
+        else {
+            return union(cl1.tail, cl2.tail).prepend(cl1.head);
+        }
+    }
+
+    public static boolean isInheritedIn(final Type<?> site, final MemberInfo member) {
+        if (site == null || site == Type.NullType) {
+            return false;
+        }
+
+        if (member.isPublic()) {
+            return true;
+        }
+
+        final Type declaringType = member.getDeclaringType();
+
+        if (member.isPrivate()) {
+            return TypeUtils.areEquivalent(site, declaringType);
+        }
+
+        if (member.isProtected()) {
+            return !site.isInterface();
+        }
+
+        for (Type t = site;
+             t != null && t != declaringType;
+             t = superType(t)) {
+
+            while (t != null && t.isGenericParameter()) {
+                t = t.getExtendsBound();
+            }
+
+            if (t == null) {
+                return true; // error recovery
+            }
+
+            if (t.isCompoundType()) {
+                continue;
+            }
+
+            if (!inSamePackage(t, declaringType)) {
+                return false;
+            }
+        }
+
+        return !site.isInterface();
+    }
+
+    public static boolean inSamePackage(final Type t1, final Type t2) {
+        if (t1 == t2) {
+            return true;
+        }
+
+        final String name1 = t1.getFullName();
+        final String name2 = t2.getFullName();
+
+        if (name1 == null || name2 == null) {
+            return false;
+        }
+
+        final int packageEnd1 = name1.lastIndexOf('.');
+        final int packageEnd2 = name2.lastIndexOf('.');
+
+        return packageEnd1 == packageEnd2 &&
+               (packageEnd1 < 0 || StringUtilities.substringEquals(name1, 0, name2, 0, packageEnd2));
+    }
+
+    private final static TypeMapping ErasureFunctor = new TypeMapping("erasure") {
+        public Type apply(final Type t) { return erasure(t); }
+    };
+
+    private final static TypeMapping ErasureRecursiveFunctor = new TypeMapping("erasureRecursive") {
+        public Type apply(final Type t) { return erasureRecursive(t); }
+    };
+
+    private final static TypeBinder SubstitutingBinder = new TypeBinder();
+
+    private final static TypeVisitor<Type, Type> AsSuperVisitor = new SimpleVisitor<Type, Type>() {
+        @Override
+        public Type visitClassType(final Type t, final Type p) {
+            if (t == p) {
+                return t;
+            }
+
+            if (t == null) {
+                return null;
+            }
+
+            if (t.isGenericType()) {
+                if (p.isGenericType()) {
+                    if (t.getGenericTypeDefinition() == p.getGenericTypeDefinition()) {
+
+                        boolean areTypeArgumentsAssignable = true;
+
+                        final TypeList ta = t.getTypeArguments();
+                        final TypeList tp = p.getTypeArguments();
+
+                        for (int i = 0, n = ta.size(); i < n; i++) {
+                            final Type<?> at = ta.get(i);
+                            final Type<?> ap = tp.get(i);
+
+                            if (ap == at)
+                                continue;
+
+                            if (ap.hasExtendsBound()) {
+                                final Type<?> extendsBound = ap.getExtendsBound();
+                                if (extendsBound == p || extendsBound.isAssignableFrom(at)) {
+                                    continue;
+                                }
+                            }
+
+                            if (ap.hasSuperBound() && isSuperType(at, ap.getSuperBound())) {
+                                continue;
+                            }
+
+                            areTypeArgumentsAssignable = false;
+                            break;
+                        }
+
+                        if (areTypeArgumentsAssignable) {
+                            return t;
+                        }
+                    }
+                }
+                else if (p instanceof ErasedType<?> && t.getErasedType() == p) {
+                    return t;
+                }
+            }
+
+            final Type superType = superType(t);
+
+            if (superType != null && !superType.isInterface()) {
+                final Type ancestor = asSuper(superType, p);
+                if (ancestor != null) {
+                    return ancestor;
+                }
+            }
+
+            final TypeList interfaces = t.getExplicitInterfaces();
+
+            for (int i = 0, n = interfaces.size(); i < n; i++) {
+                final Type ancestor = asSuper(interfaces.get(i), p);
+                if (ancestor != null) {
+                    return ancestor;
+                }
+            }
+
+/*
+            if (t == Types.Object && !p.isPrimitive() && !p.isInterface()) {
+                return t;
+            }
+*/
+
+            return null;
+        }
+
+        @Override
+        public Type visitPrimitiveType(final Type t, final Type p) {
+            if (t == p) {
+                return t;
+            }
+            return null;
+        }
+
+        @Override
+        public Type visitTypeParameter(final Type t, final Type p) {
+            if (t == p) {
+                return t;
+            }
+            return asSuper(t.getExtendsBound(), p);
+        }
+
+        @Override
+        public Type visitArrayType(final Type t, final Type p) {
+            return isSubtype(t, p) ? p : null;
+        }
+
+        @Override
+        public Type visitType(final Type t, final Type p) {
+            return super.visitType(t, p);
+        }
+    };
+
+    private final static TypeRelation IsSameTypeRelation = new TypeRelation() {
+        @Override
+        public Boolean visitCapturedType(final Type t, final Type p) {
+            return super.visitCapturedType(t, p);
+        }
+
+        @Override
+        public Boolean visitClassType(final Type type, final Type parameter) {
+            return super.visitClassType(type, parameter);
+        }
+
+        @Override
+        public Boolean visitPrimitiveType(final Type type, final Type parameter) {
+            return type == parameter ? Boolean.TRUE : Boolean.FALSE;
+        }
+
+        @Override
+        public Boolean visitTypeParameter(final Type type, final Type parameter) {
+            return StringUtilities.equals(type.getFullName(), parameter.getFullName()) &&
+                   Comparer.equals(type.getDeclaringType(), parameter.getDeclaringType()) &&
+                   Comparer.equals(type.getDeclaringMethod(), parameter.getDeclaringMethod()) &&
+                   visit(type.getExtendsBound(), parameter.getExtendsBound());
+        }
+
+        @Override
+        public Boolean visitWildcardType(final Type type, final Type parameter) {
+            return parameter.hasSuperBound() &&
+                   !parameter.hasExtendsBound() &&
+                   visit(type, upperBound(parameter));
+        }
+
+        @Override
+        public Boolean visitArrayType(final Type type, final Type parameter) {
+            return super.visitArrayType(type, parameter);
+        }
+
+        @Override
+        public Boolean visitType(final Type type, final Type parameter) {
+            return type == parameter;
+        }
+    };
+
+    private final static TypeMapper<Void> UpperBoundVisitor = new TypeMapper<Void>() {
+        @Override
+        public Type visitWildcardType(final Type t, final Void ignored) {
+            if (t.hasSuperBound()) {
+                final Type lowerBound = t.getSuperBound();
+
+                if (lowerBound.hasExtendsBound()) {
+                    return visit(lowerBound.getExtendsBound());
+                }
+
+                return Types.Object;
+            }
+            else {
+                return visit(t.getExtendsBound());
+            }
+        }
+
+        @Override
+        public Type visitCapturedType(final Type t, final Void ignored) {
+            return visit(t.getExtendsBound());
+        }
+    };
+
+    private final static TypeMapper<Void> LowerBoundVisitor = new TypeMapper<Void>() {
+        @Override
+        public Type visitWildcardType(final Type t, final Void ignored) {
+            return t.hasExtendsBound() ? Type.Bottom : visit(t.getSuperBound());
+        }
+
+        @Override
+        public Type visitCapturedType(final Type t, final Void ignored) {
+            return visit(t.getSuperBound());
+        }
+    };
+
+    private final static TypeMapper<Boolean> ErasureVisitor = new TypeMapper<Boolean>() {
+        public Type visitType(final Type t, final Boolean recurse) {
+            if (t.isPrimitive()) {
+                return t;  // fast special case
+            }
+            else {
+                return (recurse ? ErasureRecursiveFunctor : ErasureFunctor).apply(t);
+            }
+        }
+
+        @Override
+        public Type visitWildcardType(final Type t, final Boolean recurse) {
+            return erasure(upperBound(t), recurse);
+        }
+
+        @Override
+        public Type<?> visitClassType(final Type<?> t, final Boolean recurse) {
+            return Type.of(t.getErasedClass());
+        }
+
+        @Override
+        public Type visitTypeParameter(final Type t, final Boolean recurse) {
+            return erasure(t.getExtendsBound(), recurse);
+        }
+
+        @Override
+        public Type<?> visitArrayType(final Type<?> type, final Boolean recurse) {
+            return erasure(type.getElementType(), recurse).makeArrayType();
+        }
+    };
+
+    private final static TypeRelation ContainsTypeRelation = new TypeRelation() {
+
+        private Type U(Type t) {
+            while (t.isWildcardType()) {
+                if (t.hasSuperBound()) {
+                    final Type lowerBound = t.getSuperBound();
+                    if (lowerBound.hasExtendsBound()) {
+                        return lowerBound.getExtendsBound();
+                    }
+                    return Types.Object;
+                }
+                t = t.getExtendsBound();
+            }
+            return t;
+        }
+
+        private Type L(Type t) {
+            while (t.isWildcardType()) {
+                if (t.hasExtendsBound()) {
+                    return Type.Bottom;
+                }
+                else {
+                    t = t.getSuperBound();
+                }
+            }
+            return t;
+        }
+
+        public Boolean visitType(final Type t, final Type p) {
+            return isSameType(t, p);
+        }
+
+        @Override
+        public Boolean visitWildcardType(final Type t, final Type p) {
+            return isSameWildcard(t, p) ||
+                   isCaptureOf(p, t) ||
+                   ((t.hasExtendsBound() || isSubtypeNoCapture(L(t), lowerBound(p))) &&
+                    (t.hasSuperBound() || isSubtypeNoCapture(upperBound(p), U(t))));
+        }
+    };
+
+    private final static SimpleVisitor<ImmutableList<Type<?>>, ImmutableList<Type<?>>> InterfacesVisitor =
+        new SimpleVisitor<ImmutableList<Type<?>>, ImmutableList<Type<?>>>() {
+            @Override
+            public ImmutableList<Type<?>> visitPrimitiveType(final Type<?> type, final ImmutableList<Type<?>> parameter) {
+                return ImmutableList.empty();
+            }
+
+            @Override
+            public ImmutableList<Type<?>> visitArrayType(final Type<?> type, final ImmutableList<Type<?>> parameter) {
+                return ImmutableList.empty();
+            }
+
+            @Override
+            public ImmutableList<Type<?>> visitCapturedType(final Type<?> t, final ImmutableList<Type<?>> s) {
+                return ImmutableList.empty();
+            }
+
+            @Override
+            public ImmutableList<Type<?>> visit(final Type<?> type) {
+                return ImmutableList.empty();
+            }
+
+            @Override
+            public ImmutableList<Type<?>> visitType(final Type<?> t, final ImmutableList<Type<?>> ignored) {
+                return ImmutableList.empty();
+            }
+
+            @Override
+            public ImmutableList<Type<?>> visitClassType(final Type<?> t, final ImmutableList<Type<?>> list) {
+                final TypeList interfaces = t.getExplicitInterfaces();
+
+                if (interfaces.isEmpty()) {
+                    return ImmutableList.empty();
+                }
+
+                ImmutableList<Type<?>> result = union(list, ImmutableList.from(t.getExplicitInterfaces().toArray()));
+
+                for (final Type ifType : interfaces) {
+                    if (!list.contains(ifType)) {
+                        result = union(result, visit(ifType, result));
+                    }
+                }
+
+                return result;
+            }
+
+            @Override
+            public ImmutableList<Type<?>> visitTypeParameter(final Type<?> t, final ImmutableList<Type<?>> list) {
+                final Type upperBound = t.getExtendsBound();
+
+                if (upperBound.isCompoundType()) {
+                    return interfaces(upperBound);
+                }
+
+                if (upperBound.isInterface()) {
+                    return ImmutableList.<Type<?>>of(upperBound);
+                }
+
+                return ImmutableList.empty();
+            }
+
+            @Override
+            public ImmutableList<Type<?>> visitWildcardType(final Type<?> type, final ImmutableList<Type<?>> list) {
+                return visit(type.getExtendsBound());
+            }
+        };
+
+    public static Type superType(final Type t) {
+        return SuperTypeVisitor.visit(t);
+    }
+
+    private final static UnaryTypeVisitor<Type> SuperTypeVisitor = new UnaryTypeVisitor<Type>() {
+
+        public Type visitType(final Type t, final Void ignored) {
+            // A note on wildcards: there is no good way to
+            // determine a super type for a super-bounded wildcard.
+            return null;
+        }
+
+        @Override
+        public Type visitClassType(final Type t, final Void ignored) {
+            return t.getBaseType();
+        }
+
+        @Override
+        public Type visitTypeParameter(final Type t, final Void ignored) {
+            final Type bound = t.getExtendsBound();
+
+            if (!bound.isCompoundType() && !bound.isInterface()) {
+                return bound;
+            }
+
+            return superType(bound);
+        }
+
+        @Override
+        public Type visitArrayType(final Type t, final Void ignored) {
+            final Type elementType = t.getElementType();
+
+            if (elementType.isPrimitive() || isSameType(elementType, Types.Object)) {
+                return arraySuperType();
+            }
+            else {
+                return new ArrayType(superType(elementType));
+            }
+        }
+    };
+
+    private final static TypeRelation IsSubtypeRelation = new TypeRelation() {
+        @Override
+        public Boolean visitPrimitiveType(final Type t, final Type p) {
+            if (t == p) {
+                return true;
+            }
+
+            if (t == PrimitiveTypes.Byte) {
+                return p == PrimitiveTypes.Character ||
+                       p == PrimitiveTypes.Short;
+            }
+
+            if (t == PrimitiveTypes.Character) {
+                return p == PrimitiveTypes.Short ||
+                       p == PrimitiveTypes.Integer;
+            }
+
+            if (t == PrimitiveTypes.Short) {
+                return p == PrimitiveTypes.Integer ||
+                       p == PrimitiveTypes.Long ||
+                       p == PrimitiveTypes.Float ||
+                       p == PrimitiveTypes.Double;
+            }
+
+            if (t == PrimitiveTypes.Integer) {
+                return p == PrimitiveTypes.Long ||
+                       p == PrimitiveTypes.Float ||
+                       p == PrimitiveTypes.Double;
+            }
+
+            if (t == PrimitiveTypes.Long) {
+                return p == PrimitiveTypes.Float ||
+                       p == PrimitiveTypes.Double;
+            }
+
+            if (t == PrimitiveTypes.Float) {
+                return p == PrimitiveTypes.Double;
+            }
+
+            return Boolean.FALSE;
+        }
+
+        public Boolean visitType(final Type t, final Type s) {
+            if (t.isGenericParameter()) {
+                return isSubtypeNoCapture(t.getExtendsBound(), s);
+            }
+            return Boolean.FALSE;
+        }
+
+        private final Set<TypePair> cache = new HashSet<>();
+
+        private boolean containsTypeRecursive(final Type t, final Type s) {
+            final TypePair pair = new TypePair(t, s);
+            if (cache.add(pair)) {
+                try {
+                    return containsType(
+                        t.getTypeArguments(),
+                        s.getTypeArguments()
+                    );
+                }
+                finally {
+                    cache.remove(pair);
+                }
+            }
+            else {
+                return containsType(
+                    t.getTypeArguments(),
+                    rewriteSupers(s).getTypeArguments()
+                );
+            }
+        }
+
+        private Type rewriteSupers(final Type t) {
+            if (!t.isGenericType()) {
+                return t;
+            }
+
+            final ListBuffer<Type<?>> from = lb();
+            final ListBuffer<Type<?>> to = lb();
+
+            adaptSelf(t, from, to);
+
+            if (from.isEmpty()) {
+                return t;
+            }
+
+            final ListBuffer<Type<?>> rewrite = lb();
+            boolean changed = false;
+            for (final Type orig : to.toList()) {
+                Type<?> s = rewriteSupers(orig);
+                if (s.hasSuperBound() && !s.hasExtendsBound()) {
+                    s = new WildcardType<>(
+                        Types.Object,
+                        Type.Bottom
+                    );
+                    changed = true;
+                }
+                else if (s != orig) {
+                    s = new WildcardType<>(
+                        upperBound(s),
+                        Type.Bottom
+                    );
+                    changed = true;
+                }
+                rewrite.append(s);
+            }
+            if (changed) {
+                return substitute(t.getGenericTypeDefinition(), from.toList(), rewrite.toList());
+            }
+            else {
+                return t;
+            }
+        }
+
+        @Override
+        public Boolean visitClassType(final Type t, final Type s) {
+/*
+            final Type asSuper = asSuper(t, s);
+            if (asSuper == null || (asSuper != s && asSuper != Types.Object)
+                // You're not allowed to write
+                //     Vector<Object> vec = new Vector<String>();
+                // But with wildcards you can write
+                //     Vector<? extends Object> vec = new Vector<String>();
+                // which means that subtype checking must be done
+                // here instead of same-Type checking (via containsType).
+                || (s.isGenericParameter() && !containsTypeRecursive(s, asSuper))) {
+                return false;
+            }
+
+            final Type superDeclaringType = asSuper.getDeclaringType();
+            final Type sDeclaringType = s.getDeclaringType();
+
+            return superDeclaringType == null ||
+                   sDeclaringType == null ||
+                   isSubtypeNoCapture(superDeclaringType, sDeclaringType);
+*/
+            final Type asSuper = asSuper(t, s);
+            return asSuper != null //&& asSuper == s
+                   // You're not allowed to write
+                   //     Vector<Object> vec = new Vector<String>();
+                   // But with wildcards you can write
+                   //     Vector<? extends Object> vec = new Vector<String>();
+                   // which means that subtype checking must be done
+                   // here instead of same-type checking (via containsType).
+                   && (!s.isGenericParameter() && !s.isWildcardType() || containsTypeRecursive(s, asSuper))
+                   && isSubtypeNoCapture(asSuper.getDeclaringType(), s.getDeclaringType());
+        }
+
+        @Override
+        public Boolean visitArrayType(final Type t, final Type s) {
+            final Type elementType = t.getElementType();
+
+            if (elementType.isPrimitive()) {
+                return isSameType(elementType, elementType(s));
+            }
+
+            return isSubtypeNoCapture(elementType, elementType(s));
+        }
+    };
+
+    public static void adapt(
+        final Type source,
+        final Type target,
+        final ListBuffer<Type<?>> from,
+        final ListBuffer<Type<?>> to)
+        throws AdaptFailure {
+
+        new Adapter(from, to).adapt(source, target);
+    }
+
+    @SuppressWarnings("PackageVisibleField")
+    private final static class Adapter extends SimpleVisitor<Type, Void> {
+
+        ListBuffer<Type<?>> from;
+        ListBuffer<Type<?>> to;
+        Map<Type, Type> mapping;
+
+        Adapter(final ListBuffer<Type<?>> from, final ListBuffer<Type<?>> to) {
+            this.from = from;
+            this.to = to;
+            mapping = new HashMap<>();
+        }
+
+        public void adapt(final Type source, final Type target)
+            throws AdaptFailure {
+            visit(source, target);
+            ImmutableList<Type<?>> fromList = from.toList();
+            ImmutableList<Type<?>> toList = to.toList();
+            while (!fromList.isEmpty()) {
+                final Type t = mapping.get(fromList.head);
+                if (toList.head != t) {
+                    toList.head = t;
+                }
+                fromList = fromList.tail;
+                toList = toList.tail;
+            }
+        }
+
+        @Override
+        public Void visitClassType(final Type source, final Type target)
+            throws AdaptFailure {
+
+            adaptRecursive(
+                source.getTypeArguments(),
+                target.getTypeArguments()
+            );
+
+            return null;
+        }
+
+        @Override
+        public Void visitArrayType(final Type source, final Type target)
+            throws AdaptFailure {
+            adaptRecursive(elementType(source), elementType(target));
+            return null;
+        }
+
+        @Override
+        public Void visitWildcardType(final Type source, final Type target)
+            throws AdaptFailure {
+            if (source.hasExtendsBound()) {
+                adaptRecursive(upperBound(source), upperBound(target));
+            }
+            else if (source.hasSuperBound()) {
+                adaptRecursive(lowerBound(source), lowerBound(target));
+            }
+            return null;
+        }
+
+        @Override
+        public Void visitTypeParameter(final Type source, final Type target)
+            throws AdaptFailure {
+            // Check to see if there is
+            // already a mapping for $source$, in which case
+            // the old mapping will be merged with the new
+            Type val = mapping.get(source);
+            if (val != null) {
+                if (val.hasSuperBound() && target.hasSuperBound()) {
+                    val = isSubtype(lowerBound(val), lowerBound(target))
+                          ? target : val;
+                }
+                else if (val.hasExtendsBound() && target.hasExtendsBound()) {
+                    val = isSubtype(upperBound(val), upperBound(target))
+                          ? val : target;
+                }
+                else if (!isSameType(val, target)) {
+                    throw new AdaptFailure();
+                }
+            }
+            else {
+                val = target;
+                from.append(source);
+                to.append(target);
+            }
+            mapping.put(source, val);
+            return null;
+        }
+
+        @Override
+        public Void visitType(final Type source, final Type target) {
+            return null;
+        }
+
+        private final Set<TypePair> cache = new HashSet<>();
+
+        private void adaptRecursive(final Type source, final Type target) {
+            final TypePair pair = new TypePair(source, target);
+            if (cache.add(pair)) {
+                try {
+                    visit(source, target);
+                }
+                finally {
+                    cache.remove(pair);
+                }
+            }
+        }
+
+        private void adaptRecursive(final TypeList source, final TypeList target) throws AdaptFailure {
+            if (source.size() != target.size()) {
+                return;
+            }
+
+            for (int i = 0, n = source.size(); i < n; i++) {
+                adapt(source.get(i), target.get(i));
+            }
+        }
+    }
+
+    public static class AdaptFailure extends RuntimeException {
+        static final long serialVersionUID = -7490231548272701566L;
+    }
+
+    private static void adaptSelf(
+        final Type t,
+        final ListBuffer<Type<?>> from,
+        final ListBuffer<Type<?>> to) {
+        try {
+            //if (t.getGenericTypeDefinition() != t)
+            adapt(t.getGenericTypeDefinition(), t, from, to);
+        }
+        catch (AdaptFailure ex) {
+            // Adapt should never fail calculating a mapping from
+            // t.getGenericTypeDefinition() to t as there can be no merge problem.
+            throw new AssertionError(ex);
+        }
+    }
+
+    public static int hashCode(final Type t) {
+        return HashCodeVisitor.visit(t);
+    }
+
+    private static final UnaryTypeVisitor<Integer> HashCodeVisitor = new UnaryTypeVisitor<Integer>() {
+
+        public Integer visitType(final Type t, final Void ignored) {
+            return t.getKind().hashCode();
+        }
+
+        @Override
+        public Integer visitClassType(final Type t, final Void ignored) {
+            int result = 0;
+
+            final Type declaringType = t.getDeclaringType();
+
+            if (declaringType != null) {
+                result = visit(declaringType);
+            }
+
+            result *= 127;
+            result += t.getFullName().hashCode();
+
+            for (final Type s : t.getTypeArguments()) {
+                result *= 127;
+                result += visit(s);
+            }
+
+            return result;
+        }
+
+        @Override
+        public Integer visitWildcardType(final Type t, final Void ignored) {
+            int result = t.getKind().hashCode();
+            if (t.getExtendsBound() != null) {
+                result *= 127;
+                result += visit(t.getExtendsBound());
+            }
+            return result;
+        }
+
+        @Override
+        public Integer visitArrayType(final Type t, final Void ignored) {
+            return visit(t.getElementType()) + 12;
+        }
+
+        @Override
+        public Integer visitTypeParameter(final Type t, final Void ignored) {
+            return System.identityHashCode(t);
+        }
+    };
+
+    public static boolean isReifiable(final Type t) {
+        return IsReifiableVisitor.visit(t);
+    }
+
+    private final static UnaryTypeVisitor<Boolean> IsReifiableVisitor = new UnaryTypeVisitor<Boolean>() {
+
+        public Boolean visitType(final Type t, final Void ignored) {
+            return true;
+        }
+
+        @Override
+        public Boolean visitClassType(final Type t, final Void ignored) {
+            if (t.isCompoundType()) {
+                return Boolean.FALSE;
+            }
+            else {
+                if (!t.isGenericType()) {
+                    return Boolean.TRUE;
+                }
+
+                for (final Type p : t.getTypeArguments()) {
+                    if (p.isUnbound()) {
+                        return Boolean.FALSE;
+                    }
+                }
+
+                return Boolean.TRUE;
+            }
+        }
+
+        @Override
+        public Boolean visitArrayType(final Type t, final Void ignored) {
+            return visit(t.getElementType());
+        }
+
+        @Override
+        public Boolean visitTypeParameter(final Type t, final Void ignored) {
+            return false;
+        }
+    };
+
+    private static Type _arraySuperType = null;
+
+    private static Type arraySuperType() {
+        // initialized lazily to avoid problems during compiler startup
+        if (_arraySuperType == null) {
+            synchronized (Helper.class) {
+                if (_arraySuperType == null) {
+                    // JLS 10.8: all arrays implement Cloneable and Serializable.
+                    _arraySuperType = Type.makeCompoundType(
+                        Types.Object,
+                        Type.list(
+                            Types.Serializable,
+                            Types.Cloneable
+                        )
+                    );
+                }
+            }
+        }
+        return _arraySuperType;
+    }
+
+    public static Type asOuterSuper(Type t, final Type type) {
+        switch (t.getKind()) {
+            case DECLARED:
+                do {
+                    final Type s = asSuper(t, type);
+                    if (s != null) {
+                        return s;
+                    }
+                    t = t.getDeclaringType();
+                } while (t.getKind() == TypeKind.DECLARED);
+                return null;
+            case ARRAY:
+                return isSubtype(t, type) ? type : null;
+            case TYPEVAR:
+                return asSuper(t, type);
+            case ERROR:
+                return t;
+            default:
+                return null;
+        }
+    }
+
+    public static MemberInfo asMemberOf(final Type type, final MemberInfo member) {
+        return member.isStatic()
+               ? member.getDeclaringType()
+               : asMemberOfVisitor.visit(type, member);
+    }
+
+    private final static TypeBinder typeBinder = new TypeBinder();
+
+    private static SimpleVisitor<MemberInfo, MemberInfo> asMemberOfVisitor = new SimpleVisitor<MemberInfo, MemberInfo>() {
+        @Override
+        public MemberInfo visitClassType(final Type<?> type, final MemberInfo member) {
+            final Type owner = member.getDeclaringType();
+
+            if (!member.isStatic() && owner.isGenericType()) {
+                Type base = asOuterSuper(type, owner);
+                //
+                // If t is an intersection type T = CT & I1 & I2 ... & In, then
+                // its supertypes CT, I1, ... In might contain wildcards, so we
+                // need to go through capture conversion.
+                //
+                base = base.isCompoundType() ? capture(base) : base;
+
+                if (base != null) {
+                    final TypeBindings ownerBindings = owner.getTypeBindings();
+                    final TypeBindings baseBindings = owner.getTypeBindings();
+                    if (!ownerBindings.isEmpty()) {
+                        if (baseBindings.isEmpty()) {
+                            return typeBinder.visitMember(
+                                owner,
+                                member,
+                                TypeBindings.create(
+                                    ownerBindings.getGenericParameters(),
+                                    erasure(ownerBindings.getBoundTypes())
+                                )
+                            );
+                        }
+                        return typeBinder.visitMember(
+                            owner,
+                            member,
+                            ownerBindings.withAdditionalBindings(base.getTypeBindings())
+                        );
+                    }
+                }
+            }
+
+            return member;
+        }
+
+        @Override
+        public MemberInfo visitTypeParameter(final Type<?> type, final MemberInfo member) {
+            return asMemberOf(type.getExtendsBound(), member);
+        }
+
+        @Override
+        public MemberInfo visitWildcardType(final Type<?> type, final MemberInfo member) {
+            return asMemberOf(upperBound(type), member);
+        }
+
+        @Override
+        public MemberInfo visitType(final Type<?> type, final MemberInfo member) {
+            return member;
+        }
+    };
+
+    private final static Map<Type, ImmutableList<Type<?>>> closureCache = new HashMap<>();
+
+    public static ImmutableList<Type<?>> insert(final ImmutableList<Type<?>> cl, final Type t) {
+        if (cl.isEmpty() || precedes(t, cl.head)) {
+            return cl.prepend(t);
+        }
+        else if (precedes(cl.head, t)) {
+            return insert(cl.tail, t).prepend(cl.head);
+        }
+        else {
+            return cl;
+        }
+    }
+
+    private static ImmutableList<Type<?>> closureMin(ImmutableList<Type<?>> cl) {
+        final ListBuffer<Type<?>> classes = lb();
+        final ListBuffer<Type<?>> interfaces = lb();
+
+        while (!cl.isEmpty()) {
+            final Type current = cl.head;
+
+            if (current.isInterface()) {
+                interfaces.append(current);
+            }
+            else {
+                classes.append(current);
+            }
+
+            final ListBuffer<Type<?>> candidates = lb();
+
+            for (final Type t : cl.tail) {
+                if (!isSubtypeNoCapture(current, t)) {
+                    candidates.append(t);
+                }
+            }
+
+            cl = candidates.toList();
+        }
+
+        return classes.appendList(interfaces).toList();
+    }
+
+    public static ImmutableList<Type<?>> closure(final Type<?> t) {
+        ImmutableList<Type<?>> cl = closureCache.get(t);
+        if (cl == null) {
+            final Type st = superType(t);
+            if (!t.isCompoundType()) {
+                if (st != null && st.getKind() == TypeKind.DECLARED) {
+                    cl = insert(closure(st), t);
+                }
+                else if (st != null && st.getKind() == TypeKind.TYPEVAR) {
+                    cl = closure(st).prepend(t);
+                }
+                else {
+                    cl = ImmutableList.<Type<?>>of(t);
+                }
+            }
+            else {
+                cl = closure(superType(t));
+            }
+            for (ImmutableList<Type<?>> l = interfaces(t); l.nonEmpty(); l = l.tail) {
+                cl = union(cl, closure(l.head));
+            }
+            closureCache.put(t, cl);
+        }
+        return cl;
+    }
+
+    @SuppressWarnings("PackageVisibleField")
+    final static class TypePair {
+        final Type t1;
+        final Type t2;
+
+        TypePair(final Type t1, final Type t2) {
+            this.t1 = t1;
+            this.t2 = t2;
+        }
+
+        @Override
+        public int hashCode() {
+            return 127 * Helper.hashCode(t1) + Helper.hashCode(t2);
+        }
+
+        @Override
+        public boolean equals(final Object obj) {
+            if (!(obj instanceof TypePair)) {
+                return false;
+            }
+
+            final TypePair typePair = (TypePair)obj;
+
+            return Helper.isSameType(t1, typePair.t1) &&
+                   Helper.isSameType(t2, typePair.t2);
+        }
+    }
+}