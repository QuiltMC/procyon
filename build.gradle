--- conflicted
+++ resolved
@@ -1,270 +1,134 @@
-<<<<<<< HEAD
-import org.gradle.api.artifacts.maven.MavenDeployment
-
-apply plugin: 'java'
-apply plugin: 'maven'
-apply plugin: 'idea'
-
-subname = ''
-archivesBaseName = 'procyon'
-
-allprojects {
-    apply plugin: 'java'
-    apply plugin: 'idea'
-    apply plugin: 'maven'
-
-    version "0.5.9"
-
-    group 'org.bitbucket.mstrobel'
-    sourceCompatibility = 1.7    // JDK version
-
-    repositories {
-        mavenCentral()
-    }
-
-    dependencies {
-        testCompile 'junit:junit:4.11'
-    }
-}
-
-subprojects {
-    apply plugin: 'maven'
-    apply plugin: 'signing'
-
-    archivesBaseName = 'procyon-' + it.name.split("\\.")[1].toLowerCase()
-
-    jar {
-        metaInf {
-            from 'License.txt'
-            from 'README.md'
-        }
-    }
-
-    task javadocJar(type: Jar, dependsOn: javadoc) {
-        classifier = 'javadoc'
-        from 'build/docs/javadoc'
-    }
-
-    task sourcesJar(type: Jar, dependsOn: classes) {
-        classifier = 'sources'
-        from sourceSets.main.allSource
-    }
-
-    if (project.name != "Procyon.Decompiler") {
-        artifacts {
-            archives jar
-            archives javadocJar
-            archives sourcesJar
-        }
-
-        signing {
-            sign configurations.archives
-        }
-
-        uploadArchives {
-            repositories.mavenDeployer {
-                beforeDeployment { MavenDeployment deployment ->
-                    signing.signPom(deployment)
-                }
-
-                snapshotRepository(url: "https://oss.sonatype.org/content/repositories/snapshots") {
-                    authentication(userName: sonatypeUsername, password: sonatypePassword)
-                }
-
-                repository(url: "https://oss.sonatype.org/service/local/staging/deploy/maven2") {
-                    authentication(userName: sonatypeUsername, password: sonatypePassword)
-                }
-
-                pom {
-                    groupId = project.group
-                    version = project.version
-                    artifactId = project.archivesBaseName
-
-                    project {
-                        name project.archivesBaseName
-                        packaging 'jar'
-                        description 'Procyon'
-                        url 'https://bitbucket.org/mstrobel/procyon'
-
-                        scm {
-                            url 'https://bitbucket.org/mstrobel/procyon'
-                            connection 'scm:hg:https://hg@bitbucket.org/mstrobel/procyon'
-                            developerConnection 'scm:hg:https://mstrobel@bitbucket.org/mstrobel/procyon'
-                        }
-
-                        issueManagement {
-                            system 'jira'
-                            url 'https://bitbucket.org/mstrobel/procyon/issues'
-                        }
-
-                        licenses {
-                            license {
-                                name 'The Apache Software License, Version 2.0'
-                                url 'http://www.apache.org/licenses/LICENSE-2.0.txt'
-                                distribution 'repo'
-                            }
-                        }
-
-                        developers {
-                            developer {
-                                id 'mstrobel'
-                                name 'Mike Strobel'
-                                roles {
-                                    role 'owner'
-                                    role 'packager'
-                                    role 'developer'
-                                }
-                            }
-                        }
-
-                        dependencies {
-                            dependency {
-                                groupId 'junit'
-                                artifactId 'junit'
-                                version '4.11'
-                                scope 'test'
-//                                optional = true
-                            }
-                        }
-                    }
-                }
-            }
-        }
-    }
-}
-=======
-import org.gradle.api.artifacts.maven.MavenDeployment
-
-apply plugin: 'java'
-apply plugin: 'maven'
-apply plugin: 'idea'
-
-subname = ''
-archivesBaseName = 'procyon'
-
-allprojects {
-    apply plugin: 'java'
-    apply plugin: 'idea'
-    apply plugin: 'maven'
-
-    version "0.5.10"
-
-    group 'org.bitbucket.mstrobel'
-    sourceCompatibility = 1.7    // JDK version
-
-    repositories {
-        mavenCentral()
-    }
-
-    dependencies {
-        testCompile 'junit:junit:4.11'
-    }
-}
-
-subprojects {
-    apply plugin: 'maven'
-    apply plugin: 'signing'
-
-    archivesBaseName = 'procyon-' + it.name.split("\\.")[1].toLowerCase()
-
-    jar {
-        metaInf {
-            from 'License.txt'
-            from 'README.md'
-        }
-    }
-
-    task javadocJar(type: Jar, dependsOn: javadoc) {
-        classifier = 'javadoc'
-        from 'build/docs/javadoc'
-    }
-
-    task sourcesJar(type: Jar, dependsOn: classes) {
-        classifier = 'sources'
-        from sourceSets.main.allSource
-    }
-
-    if (project.name != "Procyon.Decompiler") {
-        artifacts {
-            archives jar
-            archives javadocJar
-            archives sourcesJar
-        }
-
-        signing {
-            sign configurations.archives
-        }
-
-        uploadArchives {
-            repositories.mavenDeployer {
-                beforeDeployment { MavenDeployment deployment ->
-                    signing.signPom(deployment)
-                }
-
-                snapshotRepository(url: "https://oss.sonatype.org/content/repositories/snapshots") {
-                    authentication(userName: sonatypeUsername, password: sonatypePassword)
-                }
-
-                repository(url: "https://oss.sonatype.org/service/local/staging/deploy/maven2") {
-                    authentication(userName: sonatypeUsername, password: sonatypePassword)
-                }
-
-                pom {
-                    groupId = project.group
-                    version = project.version
-                    artifactId = project.archivesBaseName
-
-                    project {
-                        name project.archivesBaseName
-                        packaging 'jar'
-                        description 'Procyon'
-                        url 'https://bitbucket.org/mstrobel/procyon'
-
-                        scm {
-                            url 'https://bitbucket.org/mstrobel/procyon'
-                            connection 'scm:hg:https://hg@bitbucket.org/mstrobel/procyon'
-                            developerConnection 'scm:hg:https://mstrobel@bitbucket.org/mstrobel/procyon'
-                        }
-
-                        issueManagement {
-                            system 'jira'
-                            url 'https://bitbucket.org/mstrobel/procyon/issues'
-                        }
-
-                        licenses {
-                            license {
-                                name 'The Apache Software License, Version 2.0'
-                                url 'http://www.apache.org/licenses/LICENSE-2.0.txt'
-                                distribution 'repo'
-                            }
-                        }
-
-                        developers {
-                            developer {
-                                id 'mstrobel'
-                                name 'Mike Strobel'
-                                roles {
-                                    role 'owner'
-                                    role 'packager'
-                                    role 'developer'
-                                }
-                            }
-                        }
-
-                        dependencies {
-                            dependency {
-                                groupId 'junit'
-                                artifactId 'junit'
-                                version '4.11'
-                                scope 'test'
-//                                optional = true
-                            }
-                        }
-                    }
-                }
-            }
-        }
-    }
-}
-
->>>>>>> 2b964cc6
+import org.gradle.api.artifacts.maven.MavenDeployment
+
+apply plugin: 'java'
+apply plugin: 'maven'
+apply plugin: 'idea'
+
+subname = ''
+archivesBaseName = 'procyon'
+
+allprojects {
+    apply plugin: 'java'
+    apply plugin: 'idea'
+    apply plugin: 'maven'
+
+    version "0.5.10"
+
+    group 'org.bitbucket.mstrobel'
+    sourceCompatibility = 1.7    // JDK version
+
+    repositories {
+        mavenCentral()
+    }
+
+    dependencies {
+        testCompile 'junit:junit:4.11'
+    }
+}
+
+subprojects {
+    apply plugin: 'maven'
+    apply plugin: 'signing'
+
+    archivesBaseName = 'procyon-' + it.name.split("\\.")[1].toLowerCase()
+
+    jar {
+        metaInf {
+            from 'License.txt'
+            from 'README.md'
+        }
+    }
+
+    task javadocJar(type: Jar, dependsOn: javadoc) {
+        classifier = 'javadoc'
+        from 'build/docs/javadoc'
+    }
+
+    task sourcesJar(type: Jar, dependsOn: classes) {
+        classifier = 'sources'
+        from sourceSets.main.allSource
+    }
+
+    if (project.name != "Procyon.Decompiler") {
+        artifacts {
+            archives jar
+            archives javadocJar
+            archives sourcesJar
+        }
+
+        signing {
+            sign configurations.archives
+        }
+
+        uploadArchives {
+            repositories.mavenDeployer {
+                beforeDeployment { MavenDeployment deployment ->
+                    signing.signPom(deployment)
+                }
+
+                snapshotRepository(url: "https://oss.sonatype.org/content/repositories/snapshots") {
+                    authentication(userName: sonatypeUsername, password: sonatypePassword)
+                }
+
+                repository(url: "https://oss.sonatype.org/service/local/staging/deploy/maven2") {
+                    authentication(userName: sonatypeUsername, password: sonatypePassword)
+                }
+
+                pom {
+                    groupId = project.group
+                    version = project.version
+                    artifactId = project.archivesBaseName
+
+                    project {
+                        name project.archivesBaseName
+                        packaging 'jar'
+                        description 'Procyon'
+                        url 'https://bitbucket.org/mstrobel/procyon'
+
+                        scm {
+                            url 'https://bitbucket.org/mstrobel/procyon'
+                            connection 'scm:hg:https://hg@bitbucket.org/mstrobel/procyon'
+                            developerConnection 'scm:hg:https://mstrobel@bitbucket.org/mstrobel/procyon'
+                        }
+
+                        issueManagement {
+                            system 'jira'
+                            url 'https://bitbucket.org/mstrobel/procyon/issues'
+                        }
+
+                        licenses {
+                            license {
+                                name 'The Apache Software License, Version 2.0'
+                                url 'http://www.apache.org/licenses/LICENSE-2.0.txt'
+                                distribution 'repo'
+                            }
+                        }
+
+                        developers {
+                            developer {
+                                id 'mstrobel'
+                                name 'Mike Strobel'
+                                roles {
+                                    role 'owner'
+                                    role 'packager'
+                                    role 'developer'
+                                }
+                            }
+                        }
+
+                        dependencies {
+                            dependency {
+                                groupId 'junit'
+                                artifactId 'junit'
+                                version '4.11'
+                                scope 'test'
+//                                optional = true
+                            }
+                        }
+                    }
+                }
+            }
+        }
+    }
+}
+