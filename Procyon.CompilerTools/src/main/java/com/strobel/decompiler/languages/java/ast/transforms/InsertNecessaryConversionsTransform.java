/*
 * InsertNecessaryConversionsTransform.java
 *
 * Copyright (c) 2013 Mike Strobel
 *
 * This source code is based on Mono.Cecil from Jb Evain, Copyright (c) Jb Evain;
 * and ILSpy/ICSharpCode from SharpDevelop, Copyright (c) AlphaSierraPapa.
 *
 * This source code is subject to terms and conditions of the Apache License, Version 2.0.
 * A copy of the license can be found in the License.html file at the root of this distribution.
 * By using this source code in any fashion, you are agreeing to be bound by the terms of the
 * Apache License, Version 2.0.
 *
 * You must not remove this notice, or any other, from this software.
 */

package com.strobel.decompiler.languages.java.ast.transforms;

import com.strobel.assembler.metadata.BuiltinTypes;
import com.strobel.assembler.metadata.ConversionType;
import com.strobel.assembler.metadata.IMethodSignature;
import com.strobel.assembler.metadata.JvmType;
import com.strobel.assembler.metadata.MemberReference;
import com.strobel.assembler.metadata.MetadataHelper;
import com.strobel.assembler.metadata.TypeReference;
import com.strobel.core.Predicates;
import com.strobel.decompiler.DecompilerContext;
import com.strobel.decompiler.languages.java.ast.*;
import com.strobel.decompiler.languages.java.utilities.RedundantCastUtility;
import com.strobel.decompiler.languages.java.utilities.TypeUtilities;
import com.strobel.decompiler.patterns.INode;
import com.strobel.decompiler.semantics.ResolveResult;
import com.strobel.functions.Function;

import static com.strobel.core.CollectionUtilities.firstOrDefault;

public class InsertNecessaryConversionsTransform extends ContextTrackingVisitor<Void> {
    private final static ConvertTypeOptions NO_IMPORT_OPTIONS;
    private final static INode TRUE_NODE;
    private final static INode FALSE_NODE;

    static {
        NO_IMPORT_OPTIONS = new ConvertTypeOptions();
        NO_IMPORT_OPTIONS.setAddImports(false);

        TRUE_NODE = new PrimitiveExpression(true);
        FALSE_NODE = new PrimitiveExpression(false);
    }

    private final JavaResolver _resolver;

    public InsertNecessaryConversionsTransform(final DecompilerContext context) {
        super(context);
        _resolver = new JavaResolver(context);
    }

    @Override
    public Void visitCastExpression(final CastExpression node, final Void data) {
        super.visitCastExpression(node, data);

        final Expression operand = node.getExpression();
        final ResolveResult targetResult = _resolver.apply(node.getType());

        if (targetResult == null || targetResult.getType() == null) {
            return null;
        }

        final ResolveResult valueResult = _resolver.apply(operand);

        if (valueResult == null || valueResult.getType() == null) {
            return null;
        }

        final ConversionType conversionType = MetadataHelper.getConversionType(targetResult.getType(), valueResult.getType());

        if (conversionType == ConversionType.NONE) {
            addCastForAssignment(node.getType(), node.getExpression());
        }

        if (RedundantCastUtility.isCastRedundant(_resolver, node)) {
            RedundantCastUtility.removeCast(node);
        }

        return null;
    }

    @Override
    public Void visitMemberReferenceExpression(final MemberReferenceExpression node, final Void data) {
        super.visitMemberReferenceExpression(node, data);

        MemberReference member = node.getUserData(Keys.MEMBER_REFERENCE);

        if (member == null && node.getParent() != null && node.getRole() == Roles.TARGET_EXPRESSION) {
            member = node.getParent().getUserData(Keys.MEMBER_REFERENCE);
        }

        if (member == null) {
            return null;
        }
        final AstBuilder astBuilder = context.getUserData(Keys.AST_BUILDER);

        if (astBuilder == null) {
            return null;
        }

        final ResolveResult valueResult = _resolver.apply(node.getTarget());

        TypeReference declaringType = member.getDeclaringType();

        if (valueResult != null &&
            valueResult.getType() != null) {

            if (MetadataHelper.isAssignableFrom(declaringType, valueResult.getType())) {
                return null;
            }

            if (valueResult.getType().isGenericType() &&
                (declaringType.isGenericType() ||
                 MetadataHelper.isRawType(declaringType))) {

                final TypeReference asSuper = MetadataHelper.asSuper(declaringType, valueResult.getType());

                if (asSuper != null) {
                    declaringType = asSuper;
                }
            }
        }

        addCastForAssignment(astBuilder.convertType(declaringType, NO_IMPORT_OPTIONS), node.getTarget());

        return null;
    }

    @Override
    public Void visitAssignmentExpression(final AssignmentExpression node, final Void data) {
        super.visitAssignmentExpression(node, data);

        addCastForAssignment(node.getLeft(), node.getRight());

        return null;
    }

    @Override
    public Void visitVariableDeclaration(final VariableDeclarationStatement node, final Void data) {
        super.visitVariableDeclaration(node, data);

        for (final VariableInitializer initializer : node.getVariables()) {
            addCastForAssignment(node, initializer.getInitializer());
        }

        return null;
    }

    @Override
    public Void visitReturnStatement(final ReturnStatement node, final Void data) {
        super.visitReturnStatement(node, data);

        final AstNode function = firstOrDefault(
            node.getAncestors(),
            Predicates.or(
                Predicates.<AstNode>instanceOf(MethodDeclaration.class),
                Predicates.<AstNode>instanceOf(LambdaExpression.class)
            )
        );

        if (function == null) {
            return null;
        }

        final AstType left;

        if (function instanceof MethodDeclaration) {
            left = ((MethodDeclaration) function).getReturnType();
        }
        else {
            final TypeReference expectedType = TypeUtilities.getExpectedTypeByParent(_resolver, (Expression) function);

            if (expectedType == null) {
                return null;
            }

            final AstBuilder astBuilder = context.getUserData(Keys.AST_BUILDER);

            if (astBuilder == null) {
                return null;
            }

            final IMethodSignature method = TypeUtilities.getLambdaSignature((LambdaExpression) function);

            if (method == null) {
                return null;
            }

            left = astBuilder.convertType(method.getReturnType(), NO_IMPORT_OPTIONS);
        }

        final Expression right = node.getExpression();

        addCastForAssignment(left, right);

        return null;
    }

    private boolean addCastForAssignment(final AstNode left, final Expression right) {
        final ResolveResult targetResult = _resolver.apply(left);

        if (targetResult == null || targetResult.getType() == null) {
            return false;
        }

        final ResolveResult valueResult = _resolver.apply(right);

        if (valueResult == null || valueResult.getType() == null) {
            return false;
        }

        final ConversionType conversionType = MetadataHelper.getConversionType(targetResult.getType(), valueResult.getType());

        AstNode replacement = null;

        if (conversionType == ConversionType.EXPLICIT || conversionType == ConversionType.EXPLICIT_TO_UNBOXED) {
            final AstBuilder astBuilder = context.getUserData(Keys.AST_BUILDER);

            if (astBuilder == null) {
                return false;
            }

            final ConvertTypeOptions convertTypeOptions = new ConvertTypeOptions();

            convertTypeOptions.setAllowWildcards(false);

            final AstType castToType = astBuilder.convertType(targetResult.getType(), convertTypeOptions);

            replacement = right.replaceWith(
                new Function<AstNode, Expression>() {
                    @Override
                    public Expression apply(final AstNode e) {
                        return new CastExpression(castToType, right);
                    }
                }
            );
        }
        else if (conversionType == ConversionType.NONE) {
            if (valueResult.getType().getSimpleType() == JvmType.Boolean &&
                targetResult.getType().getSimpleType() != JvmType.Boolean &&
                targetResult.getType().getSimpleType().isNumeric()) {

                replacement = convertBooleanToNumeric(right);

                if (targetResult.getType().getSimpleType().bitWidth() < 32) {
                    final AstBuilder astBuilder = context.getUserData(Keys.AST_BUILDER);

                    if (astBuilder != null) {
                        replacement = replacement.replaceWith(
                            new Function<AstNode, AstNode>() {
                                @Override
                                public AstNode apply(final AstNode input) {
                                    return new CastExpression(astBuilder.convertType(targetResult.getType()), (Expression) input);
                                }
                            }
                        );
                    }
                }
            }
            else if (targetResult.getType().getSimpleType() == JvmType.Boolean &&
                     valueResult.getType().getSimpleType() != JvmType.Boolean &&
                     valueResult.getType().getSimpleType().isNumeric()) {

<<<<<<< HEAD
                replacement = right.replaceWith(
                    new Function<AstNode, AstNode>() {
                        @Override
                        public AstNode apply(final AstNode input) {
                            return new BinaryOperatorExpression(
                                right,
                                BinaryOperatorType.INEQUALITY,
                                new PrimitiveExpression(Expression.MYSTERY_OFFSET, JavaPrimitiveCast.cast(valueResult.getType().getSimpleType(), 0))
                            );
                        }
                    }
                );
=======
                replacement = convertNumericToBoolean(right, valueResult.getType());
>>>>>>> 4ef9c8a4
            }
            else {
                final AstBuilder astBuilder = context.getUserData(Keys.AST_BUILDER);

                if (astBuilder != null) {
                    replacement = right.replaceWith(
                        new Function<AstNode, AstNode>() {
                            @Override
                            public AstNode apply(final AstNode input) {
                                return new CastExpression(astBuilder.convertType(BuiltinTypes.Object), right);
                            }
                        }
                    );
                }
            }
        }

        if (replacement != null) {
            recurse(replacement);
            return true;
        }

        return false;
    }

    @Override
    public Void visitUnaryOperatorExpression(final UnaryOperatorExpression node, final Void data) {
        super.visitUnaryOperatorExpression(node, data);

        switch (node.getOperator()) {
            case NOT: {
                final Expression operand = node.getExpression();
                final ResolveResult result = _resolver.apply(operand);

                if (result != null &&
                    result.getType() != null &&
                    !TypeUtilities.isBoolean(result.getType()) &&
                    MetadataHelper.getUnderlyingPrimitiveTypeOrSelf(result.getType()).getSimpleType().isNumeric()) {

                    final TypeReference comparandType = MetadataHelper.getUnderlyingPrimitiveTypeOrSelf(result.getType());

                    operand.replaceWith(
                        new Function<AstNode, AstNode>() {
                            @Override
                            public AstNode apply(final AstNode input) {
                                return new BinaryOperatorExpression(
                                    operand,
                                    BinaryOperatorType.INEQUALITY,
                                    new PrimitiveExpression(JavaPrimitiveCast.cast(comparandType.getSimpleType(), 0))
                                );
                            }
                        }
                    );
                }

                break;
            }
        }

        return null;
    }

    @Override
    public Void visitBinaryOperatorExpression(final BinaryOperatorExpression node, final Void data) {
        super.visitBinaryOperatorExpression(node, data);

        switch (node.getOperator()) {
            case GREATER_THAN:
            case GREATER_THAN_OR_EQUAL:
            case LESS_THAN:
            case LESS_THAN_OR_EQUAL:
            case ADD:
            case SUBTRACT:
            case MULTIPLY:
            case DIVIDE:
            case MODULUS:
            case SHIFT_LEFT:
            case SHIFT_RIGHT:
            case UNSIGNED_SHIFT_RIGHT: {
                final Expression left = node.getLeft();
                final Expression right = node.getRight();

                final ResolveResult leftResult = _resolver.apply(left);
                final ResolveResult rightResult = _resolver.apply(right);

                if (leftResult != null && TypeUtilities.isBoolean(leftResult.getType())) {
                    convertBooleanToNumeric(left);
                }

                if (rightResult != null && TypeUtilities.isBoolean(rightResult.getType())) {
                    convertBooleanToNumeric(right);
                }

                break;
            }

            case BITWISE_AND:
            case BITWISE_OR:
            case EXCLUSIVE_OR:
                final Expression left = node.getLeft();
                final Expression right = node.getRight();

                final ResolveResult leftResult = _resolver.apply(left);
                final ResolveResult rightResult = _resolver.apply(right);

                if (leftResult != null &&
                    leftResult.getType() != null &&
                    rightResult != null &&
                    rightResult.getType() != null &&
                    TypeUtilities.isBoolean(leftResult.getType()) ^ TypeUtilities.isBoolean(rightResult.getType())) {

                    if (TypeUtilities.isBoolean(leftResult.getType()) &&
                        TypeUtilities.isArithmetic(rightResult.getType())) {

                        final TypeReference comparandType = MetadataHelper.getUnderlyingPrimitiveTypeOrSelf(rightResult.getType());

                        if (TRUE_NODE.matches(left)) {
                            ((PrimitiveExpression) left).setValue(JavaPrimitiveCast.cast(comparandType.getSimpleType(), 1));
                        }
                        else if (FALSE_NODE.matches(left)) {
                            ((PrimitiveExpression) left).setValue(JavaPrimitiveCast.cast(comparandType.getSimpleType(), 0));
                        }
                        else {
                            convertBooleanToNumeric(left);
                        }
                    }
                    else if (TypeUtilities.isArithmetic(leftResult.getType())) {
                        final TypeReference comparandType = MetadataHelper.getUnderlyingPrimitiveTypeOrSelf(leftResult.getType());

                        if (TRUE_NODE.matches(right)) {
                            ((PrimitiveExpression) right).setValue(JavaPrimitiveCast.cast(comparandType.getSimpleType(), 1));
                        }
                        else if (FALSE_NODE.matches(right)) {
                            ((PrimitiveExpression) right).setValue(JavaPrimitiveCast.cast(comparandType.getSimpleType(), 0));
                        }
                        else {
                            convertBooleanToNumeric(right);
                        }
                    }
                }
                else {
                    final TypeReference expectedType = TypeUtilities.getExpectedTypeByParent(_resolver, node);

                    if (expectedType != null && TypeUtilities.isBoolean(expectedType)) {
                        final ResolveResult result = _resolver.apply(node);

                        if (result != null &&
                            result.getType() != null &&
                            TypeUtilities.isArithmetic(result.getType())) {

                            convertNumericToBoolean(node, result.getType());
                        }
                    }
                }

                break;
        }

        return null;
    }

    @Override
    public Void visitIfElseStatement(final IfElseStatement node, final Void data) {
        super.visitIfElseStatement(node, data);

        final Expression condition = node.getCondition();
        final ResolveResult conditionResult = _resolver.apply(condition);

        if (conditionResult != null &&
            TypeUtilities.isArithmetic(conditionResult.getType())) {

            convertNumericToBoolean(condition, conditionResult.getType());
        }

        return null;
    }

    @Override
    public Void visitConditionalExpression(final ConditionalExpression node, final Void data) {
        super.visitConditionalExpression(node, data);

        final Expression condition = node.getCondition();
        final ResolveResult conditionResult = _resolver.apply(condition);

        if (conditionResult != null &&
            TypeUtilities.isArithmetic(conditionResult.getType())) {

            convertNumericToBoolean(condition, conditionResult.getType());
        }

        return null;
    }

    private Expression convertNumericToBoolean(final Expression node, final TypeReference type) {
        return node.replaceWith(
            new Function<AstNode, Expression>() {
                @Override
                public Expression apply(final AstNode input) {
                    return new BinaryOperatorExpression(
                        node,
                        BinaryOperatorType.INEQUALITY,
                        new PrimitiveExpression(
                            JavaPrimitiveCast.cast(
                                MetadataHelper.getUnderlyingPrimitiveTypeOrSelf(type)
                                              .getSimpleType(),
                                0
                            )
                        )
                    );
                }
            }
        );
    }

    private Expression convertBooleanToNumeric(final Expression operand) {
        final boolean invert;

        Expression e = operand;

        if (e instanceof UnaryOperatorExpression &&
            ((UnaryOperatorExpression) e).getOperator() == UnaryOperatorType.NOT) {

            final Expression inner = ((UnaryOperatorExpression) e).getExpression();

            inner.remove();
            e.replaceWith(inner);
            e = inner;
            invert = true;
        }
        else {
            invert = false;
        }

        return (Expression) e.replaceWith(
            new Function<AstNode, AstNode>() {
                @Override
                public AstNode apply(final AstNode input) {
                    return new ConditionalExpression(
                        (Expression) input,
                        new PrimitiveExpression(Expression.MYSTERY_OFFSET, invert ? 0 : 1),
                        new PrimitiveExpression(Expression.MYSTERY_OFFSET, invert ? 1 : 0)
                    );
                }
            }
        );
    }

    private void recurse(final AstNode replacement) {
        final AstNode parent = replacement.getParent();

        if (parent != null) {
            parent.acceptVisitor(this, null);
        }
        else {
            replacement.acceptVisitor(this, null);
        }
    }
}
<|MERGE_RESOLUTION|>--- conflicted
+++ resolved
@@ -1,542 +1,528 @@
-/*
- * InsertNecessaryConversionsTransform.java
- *
- * Copyright (c) 2013 Mike Strobel
- *
- * This source code is based on Mono.Cecil from Jb Evain, Copyright (c) Jb Evain;
- * and ILSpy/ICSharpCode from SharpDevelop, Copyright (c) AlphaSierraPapa.
- *
- * This source code is subject to terms and conditions of the Apache License, Version 2.0.
- * A copy of the license can be found in the License.html file at the root of this distribution.
- * By using this source code in any fashion, you are agreeing to be bound by the terms of the
- * Apache License, Version 2.0.
- *
- * You must not remove this notice, or any other, from this software.
- */
-
-package com.strobel.decompiler.languages.java.ast.transforms;
-
-import com.strobel.assembler.metadata.BuiltinTypes;
-import com.strobel.assembler.metadata.ConversionType;
-import com.strobel.assembler.metadata.IMethodSignature;
-import com.strobel.assembler.metadata.JvmType;
-import com.strobel.assembler.metadata.MemberReference;
-import com.strobel.assembler.metadata.MetadataHelper;
-import com.strobel.assembler.metadata.TypeReference;
-import com.strobel.core.Predicates;
-import com.strobel.decompiler.DecompilerContext;
-import com.strobel.decompiler.languages.java.ast.*;
-import com.strobel.decompiler.languages.java.utilities.RedundantCastUtility;
-import com.strobel.decompiler.languages.java.utilities.TypeUtilities;
-import com.strobel.decompiler.patterns.INode;
-import com.strobel.decompiler.semantics.ResolveResult;
-import com.strobel.functions.Function;
-
-import static com.strobel.core.CollectionUtilities.firstOrDefault;
-
-public class InsertNecessaryConversionsTransform extends ContextTrackingVisitor<Void> {
-    private final static ConvertTypeOptions NO_IMPORT_OPTIONS;
-    private final static INode TRUE_NODE;
-    private final static INode FALSE_NODE;
-
-    static {
-        NO_IMPORT_OPTIONS = new ConvertTypeOptions();
-        NO_IMPORT_OPTIONS.setAddImports(false);
-
-        TRUE_NODE = new PrimitiveExpression(true);
-        FALSE_NODE = new PrimitiveExpression(false);
-    }
-
-    private final JavaResolver _resolver;
-
-    public InsertNecessaryConversionsTransform(final DecompilerContext context) {
-        super(context);
-        _resolver = new JavaResolver(context);
-    }
-
-    @Override
-    public Void visitCastExpression(final CastExpression node, final Void data) {
-        super.visitCastExpression(node, data);
-
-        final Expression operand = node.getExpression();
-        final ResolveResult targetResult = _resolver.apply(node.getType());
-
-        if (targetResult == null || targetResult.getType() == null) {
-            return null;
-        }
-
-        final ResolveResult valueResult = _resolver.apply(operand);
-
-        if (valueResult == null || valueResult.getType() == null) {
-            return null;
-        }
-
-        final ConversionType conversionType = MetadataHelper.getConversionType(targetResult.getType(), valueResult.getType());
-
-        if (conversionType == ConversionType.NONE) {
-            addCastForAssignment(node.getType(), node.getExpression());
-        }
-
-        if (RedundantCastUtility.isCastRedundant(_resolver, node)) {
-            RedundantCastUtility.removeCast(node);
-        }
-
-        return null;
-    }
-
-    @Override
-    public Void visitMemberReferenceExpression(final MemberReferenceExpression node, final Void data) {
-        super.visitMemberReferenceExpression(node, data);
-
-        MemberReference member = node.getUserData(Keys.MEMBER_REFERENCE);
-
-        if (member == null && node.getParent() != null && node.getRole() == Roles.TARGET_EXPRESSION) {
-            member = node.getParent().getUserData(Keys.MEMBER_REFERENCE);
-        }
-
-        if (member == null) {
-            return null;
-        }
-        final AstBuilder astBuilder = context.getUserData(Keys.AST_BUILDER);
-
-        if (astBuilder == null) {
-            return null;
-        }
-
-        final ResolveResult valueResult = _resolver.apply(node.getTarget());
-
-        TypeReference declaringType = member.getDeclaringType();
-
-        if (valueResult != null &&
-            valueResult.getType() != null) {
-
-            if (MetadataHelper.isAssignableFrom(declaringType, valueResult.getType())) {
-                return null;
-            }
-
-            if (valueResult.getType().isGenericType() &&
-                (declaringType.isGenericType() ||
-                 MetadataHelper.isRawType(declaringType))) {
-
-                final TypeReference asSuper = MetadataHelper.asSuper(declaringType, valueResult.getType());
-
-                if (asSuper != null) {
-                    declaringType = asSuper;
-                }
-            }
-        }
-
-        addCastForAssignment(astBuilder.convertType(declaringType, NO_IMPORT_OPTIONS), node.getTarget());
-
-        return null;
-    }
-
-    @Override
-    public Void visitAssignmentExpression(final AssignmentExpression node, final Void data) {
-        super.visitAssignmentExpression(node, data);
-
-        addCastForAssignment(node.getLeft(), node.getRight());
-
-        return null;
-    }
-
-    @Override
-    public Void visitVariableDeclaration(final VariableDeclarationStatement node, final Void data) {
-        super.visitVariableDeclaration(node, data);
-
-        for (final VariableInitializer initializer : node.getVariables()) {
-            addCastForAssignment(node, initializer.getInitializer());
-        }
-
-        return null;
-    }
-
-    @Override
-    public Void visitReturnStatement(final ReturnStatement node, final Void data) {
-        super.visitReturnStatement(node, data);
-
-        final AstNode function = firstOrDefault(
-            node.getAncestors(),
-            Predicates.or(
-                Predicates.<AstNode>instanceOf(MethodDeclaration.class),
-                Predicates.<AstNode>instanceOf(LambdaExpression.class)
-            )
-        );
-
-        if (function == null) {
-            return null;
-        }
-
-        final AstType left;
-
-        if (function instanceof MethodDeclaration) {
-            left = ((MethodDeclaration) function).getReturnType();
-        }
-        else {
-            final TypeReference expectedType = TypeUtilities.getExpectedTypeByParent(_resolver, (Expression) function);
-
-            if (expectedType == null) {
-                return null;
-            }
-
-            final AstBuilder astBuilder = context.getUserData(Keys.AST_BUILDER);
-
-            if (astBuilder == null) {
-                return null;
-            }
-
-            final IMethodSignature method = TypeUtilities.getLambdaSignature((LambdaExpression) function);
-
-            if (method == null) {
-                return null;
-            }
-
-            left = astBuilder.convertType(method.getReturnType(), NO_IMPORT_OPTIONS);
-        }
-
-        final Expression right = node.getExpression();
-
-        addCastForAssignment(left, right);
-
-        return null;
-    }
-
-    private boolean addCastForAssignment(final AstNode left, final Expression right) {
-        final ResolveResult targetResult = _resolver.apply(left);
-
-        if (targetResult == null || targetResult.getType() == null) {
-            return false;
-        }
-
-        final ResolveResult valueResult = _resolver.apply(right);
-
-        if (valueResult == null || valueResult.getType() == null) {
-            return false;
-        }
-
-        final ConversionType conversionType = MetadataHelper.getConversionType(targetResult.getType(), valueResult.getType());
-
-        AstNode replacement = null;
-
-        if (conversionType == ConversionType.EXPLICIT || conversionType == ConversionType.EXPLICIT_TO_UNBOXED) {
-            final AstBuilder astBuilder = context.getUserData(Keys.AST_BUILDER);
-
-            if (astBuilder == null) {
-                return false;
-            }
-
-            final ConvertTypeOptions convertTypeOptions = new ConvertTypeOptions();
-
-            convertTypeOptions.setAllowWildcards(false);
-
-            final AstType castToType = astBuilder.convertType(targetResult.getType(), convertTypeOptions);
-
-            replacement = right.replaceWith(
-                new Function<AstNode, Expression>() {
-                    @Override
-                    public Expression apply(final AstNode e) {
-                        return new CastExpression(castToType, right);
-                    }
-                }
-            );
-        }
-        else if (conversionType == ConversionType.NONE) {
-            if (valueResult.getType().getSimpleType() == JvmType.Boolean &&
-                targetResult.getType().getSimpleType() != JvmType.Boolean &&
-                targetResult.getType().getSimpleType().isNumeric()) {
-
-                replacement = convertBooleanToNumeric(right);
-
-                if (targetResult.getType().getSimpleType().bitWidth() < 32) {
-                    final AstBuilder astBuilder = context.getUserData(Keys.AST_BUILDER);
-
-                    if (astBuilder != null) {
-                        replacement = replacement.replaceWith(
-                            new Function<AstNode, AstNode>() {
-                                @Override
-                                public AstNode apply(final AstNode input) {
-                                    return new CastExpression(astBuilder.convertType(targetResult.getType()), (Expression) input);
-                                }
-                            }
-                        );
-                    }
-                }
-            }
-            else if (targetResult.getType().getSimpleType() == JvmType.Boolean &&
-                     valueResult.getType().getSimpleType() != JvmType.Boolean &&
-                     valueResult.getType().getSimpleType().isNumeric()) {
-
-<<<<<<< HEAD
-                replacement = right.replaceWith(
-                    new Function<AstNode, AstNode>() {
-                        @Override
-                        public AstNode apply(final AstNode input) {
-                            return new BinaryOperatorExpression(
-                                right,
-                                BinaryOperatorType.INEQUALITY,
-                                new PrimitiveExpression(Expression.MYSTERY_OFFSET, JavaPrimitiveCast.cast(valueResult.getType().getSimpleType(), 0))
-                            );
-                        }
-                    }
-                );
-=======
-                replacement = convertNumericToBoolean(right, valueResult.getType());
->>>>>>> 4ef9c8a4
-            }
-            else {
-                final AstBuilder astBuilder = context.getUserData(Keys.AST_BUILDER);
-
-                if (astBuilder != null) {
-                    replacement = right.replaceWith(
-                        new Function<AstNode, AstNode>() {
-                            @Override
-                            public AstNode apply(final AstNode input) {
-                                return new CastExpression(astBuilder.convertType(BuiltinTypes.Object), right);
-                            }
-                        }
-                    );
-                }
-            }
-        }
-
-        if (replacement != null) {
-            recurse(replacement);
-            return true;
-        }
-
-        return false;
-    }
-
-    @Override
-    public Void visitUnaryOperatorExpression(final UnaryOperatorExpression node, final Void data) {
-        super.visitUnaryOperatorExpression(node, data);
-
-        switch (node.getOperator()) {
-            case NOT: {
-                final Expression operand = node.getExpression();
-                final ResolveResult result = _resolver.apply(operand);
-
-                if (result != null &&
-                    result.getType() != null &&
-                    !TypeUtilities.isBoolean(result.getType()) &&
-                    MetadataHelper.getUnderlyingPrimitiveTypeOrSelf(result.getType()).getSimpleType().isNumeric()) {
-
-                    final TypeReference comparandType = MetadataHelper.getUnderlyingPrimitiveTypeOrSelf(result.getType());
-
-                    operand.replaceWith(
-                        new Function<AstNode, AstNode>() {
-                            @Override
-                            public AstNode apply(final AstNode input) {
-                                return new BinaryOperatorExpression(
-                                    operand,
-                                    BinaryOperatorType.INEQUALITY,
-                                    new PrimitiveExpression(JavaPrimitiveCast.cast(comparandType.getSimpleType(), 0))
-                                );
-                            }
-                        }
-                    );
-                }
-
-                break;
-            }
-        }
-
-        return null;
-    }
-
-    @Override
-    public Void visitBinaryOperatorExpression(final BinaryOperatorExpression node, final Void data) {
-        super.visitBinaryOperatorExpression(node, data);
-
-        switch (node.getOperator()) {
-            case GREATER_THAN:
-            case GREATER_THAN_OR_EQUAL:
-            case LESS_THAN:
-            case LESS_THAN_OR_EQUAL:
-            case ADD:
-            case SUBTRACT:
-            case MULTIPLY:
-            case DIVIDE:
-            case MODULUS:
-            case SHIFT_LEFT:
-            case SHIFT_RIGHT:
-            case UNSIGNED_SHIFT_RIGHT: {
-                final Expression left = node.getLeft();
-                final Expression right = node.getRight();
-
-                final ResolveResult leftResult = _resolver.apply(left);
-                final ResolveResult rightResult = _resolver.apply(right);
-
-                if (leftResult != null && TypeUtilities.isBoolean(leftResult.getType())) {
-                    convertBooleanToNumeric(left);
-                }
-
-                if (rightResult != null && TypeUtilities.isBoolean(rightResult.getType())) {
-                    convertBooleanToNumeric(right);
-                }
-
-                break;
-            }
-
-            case BITWISE_AND:
-            case BITWISE_OR:
-            case EXCLUSIVE_OR:
-                final Expression left = node.getLeft();
-                final Expression right = node.getRight();
-
-                final ResolveResult leftResult = _resolver.apply(left);
-                final ResolveResult rightResult = _resolver.apply(right);
-
-                if (leftResult != null &&
-                    leftResult.getType() != null &&
-                    rightResult != null &&
-                    rightResult.getType() != null &&
-                    TypeUtilities.isBoolean(leftResult.getType()) ^ TypeUtilities.isBoolean(rightResult.getType())) {
-
-                    if (TypeUtilities.isBoolean(leftResult.getType()) &&
-                        TypeUtilities.isArithmetic(rightResult.getType())) {
-
-                        final TypeReference comparandType = MetadataHelper.getUnderlyingPrimitiveTypeOrSelf(rightResult.getType());
-
-                        if (TRUE_NODE.matches(left)) {
-                            ((PrimitiveExpression) left).setValue(JavaPrimitiveCast.cast(comparandType.getSimpleType(), 1));
-                        }
-                        else if (FALSE_NODE.matches(left)) {
-                            ((PrimitiveExpression) left).setValue(JavaPrimitiveCast.cast(comparandType.getSimpleType(), 0));
-                        }
-                        else {
-                            convertBooleanToNumeric(left);
-                        }
-                    }
-                    else if (TypeUtilities.isArithmetic(leftResult.getType())) {
-                        final TypeReference comparandType = MetadataHelper.getUnderlyingPrimitiveTypeOrSelf(leftResult.getType());
-
-                        if (TRUE_NODE.matches(right)) {
-                            ((PrimitiveExpression) right).setValue(JavaPrimitiveCast.cast(comparandType.getSimpleType(), 1));
-                        }
-                        else if (FALSE_NODE.matches(right)) {
-                            ((PrimitiveExpression) right).setValue(JavaPrimitiveCast.cast(comparandType.getSimpleType(), 0));
-                        }
-                        else {
-                            convertBooleanToNumeric(right);
-                        }
-                    }
-                }
-                else {
-                    final TypeReference expectedType = TypeUtilities.getExpectedTypeByParent(_resolver, node);
-
-                    if (expectedType != null && TypeUtilities.isBoolean(expectedType)) {
-                        final ResolveResult result = _resolver.apply(node);
-
-                        if (result != null &&
-                            result.getType() != null &&
-                            TypeUtilities.isArithmetic(result.getType())) {
-
-                            convertNumericToBoolean(node, result.getType());
-                        }
-                    }
-                }
-
-                break;
-        }
-
-        return null;
-    }
-
-    @Override
-    public Void visitIfElseStatement(final IfElseStatement node, final Void data) {
-        super.visitIfElseStatement(node, data);
-
-        final Expression condition = node.getCondition();
-        final ResolveResult conditionResult = _resolver.apply(condition);
-
-        if (conditionResult != null &&
-            TypeUtilities.isArithmetic(conditionResult.getType())) {
-
-            convertNumericToBoolean(condition, conditionResult.getType());
-        }
-
-        return null;
-    }
-
-    @Override
-    public Void visitConditionalExpression(final ConditionalExpression node, final Void data) {
-        super.visitConditionalExpression(node, data);
-
-        final Expression condition = node.getCondition();
-        final ResolveResult conditionResult = _resolver.apply(condition);
-
-        if (conditionResult != null &&
-            TypeUtilities.isArithmetic(conditionResult.getType())) {
-
-            convertNumericToBoolean(condition, conditionResult.getType());
-        }
-
-        return null;
-    }
-
-    private Expression convertNumericToBoolean(final Expression node, final TypeReference type) {
-        return node.replaceWith(
-            new Function<AstNode, Expression>() {
-                @Override
-                public Expression apply(final AstNode input) {
-                    return new BinaryOperatorExpression(
-                        node,
-                        BinaryOperatorType.INEQUALITY,
-                        new PrimitiveExpression(
-                            JavaPrimitiveCast.cast(
-                                MetadataHelper.getUnderlyingPrimitiveTypeOrSelf(type)
-                                              .getSimpleType(),
-                                0
-                            )
-                        )
-                    );
-                }
-            }
-        );
-    }
-
-    private Expression convertBooleanToNumeric(final Expression operand) {
-        final boolean invert;
-
-        Expression e = operand;
-
-        if (e instanceof UnaryOperatorExpression &&
-            ((UnaryOperatorExpression) e).getOperator() == UnaryOperatorType.NOT) {
-
-            final Expression inner = ((UnaryOperatorExpression) e).getExpression();
-
-            inner.remove();
-            e.replaceWith(inner);
-            e = inner;
-            invert = true;
-        }
-        else {
-            invert = false;
-        }
-
-        return (Expression) e.replaceWith(
-            new Function<AstNode, AstNode>() {
-                @Override
-                public AstNode apply(final AstNode input) {
-                    return new ConditionalExpression(
-                        (Expression) input,
-                        new PrimitiveExpression(Expression.MYSTERY_OFFSET, invert ? 0 : 1),
-                        new PrimitiveExpression(Expression.MYSTERY_OFFSET, invert ? 1 : 0)
-                    );
-                }
-            }
-        );
-    }
-
-    private void recurse(final AstNode replacement) {
-        final AstNode parent = replacement.getParent();
-
-        if (parent != null) {
-            parent.acceptVisitor(this, null);
-        }
-        else {
-            replacement.acceptVisitor(this, null);
-        }
-    }
-}
+/*
+ * InsertNecessaryConversionsTransform.java
+ *
+ * Copyright (c) 2013 Mike Strobel
+ *
+ * This source code is based on Mono.Cecil from Jb Evain, Copyright (c) Jb Evain;
+ * and ILSpy/ICSharpCode from SharpDevelop, Copyright (c) AlphaSierraPapa.
+ *
+ * This source code is subject to terms and conditions of the Apache License, Version 2.0.
+ * A copy of the license can be found in the License.html file at the root of this distribution.
+ * By using this source code in any fashion, you are agreeing to be bound by the terms of the
+ * Apache License, Version 2.0.
+ *
+ * You must not remove this notice, or any other, from this software.
+ */
+
+package com.strobel.decompiler.languages.java.ast.transforms;
+
+import com.strobel.assembler.metadata.BuiltinTypes;
+import com.strobel.assembler.metadata.ConversionType;
+import com.strobel.assembler.metadata.IMethodSignature;
+import com.strobel.assembler.metadata.JvmType;
+import com.strobel.assembler.metadata.MemberReference;
+import com.strobel.assembler.metadata.MetadataHelper;
+import com.strobel.assembler.metadata.TypeReference;
+import com.strobel.core.Predicates;
+import com.strobel.decompiler.DecompilerContext;
+import com.strobel.decompiler.languages.java.ast.*;
+import com.strobel.decompiler.languages.java.utilities.RedundantCastUtility;
+import com.strobel.decompiler.languages.java.utilities.TypeUtilities;
+import com.strobel.decompiler.patterns.INode;
+import com.strobel.decompiler.semantics.ResolveResult;
+import com.strobel.functions.Function;
+
+import static com.strobel.core.CollectionUtilities.firstOrDefault;
+
+public class InsertNecessaryConversionsTransform extends ContextTrackingVisitor<Void> {
+    private final static ConvertTypeOptions NO_IMPORT_OPTIONS;
+    private final static INode TRUE_NODE;
+    private final static INode FALSE_NODE;
+
+    static {
+        NO_IMPORT_OPTIONS = new ConvertTypeOptions();
+        NO_IMPORT_OPTIONS.setAddImports(false);
+
+        TRUE_NODE = new PrimitiveExpression(Expression.MYSTERY_OFFSET, true);
+        FALSE_NODE = new PrimitiveExpression(Expression.MYSTERY_OFFSET, false);
+    }
+
+    private final JavaResolver _resolver;
+
+    public InsertNecessaryConversionsTransform(final DecompilerContext context) {
+        super(context);
+        _resolver = new JavaResolver(context);
+    }
+
+    @Override
+    public Void visitCastExpression(final CastExpression node, final Void data) {
+        super.visitCastExpression(node, data);
+
+        final Expression operand = node.getExpression();
+        final ResolveResult targetResult = _resolver.apply(node.getType());
+
+        if (targetResult == null || targetResult.getType() == null) {
+            return null;
+        }
+
+        final ResolveResult valueResult = _resolver.apply(operand);
+
+        if (valueResult == null || valueResult.getType() == null) {
+            return null;
+        }
+
+        final ConversionType conversionType = MetadataHelper.getConversionType(targetResult.getType(), valueResult.getType());
+
+        if (conversionType == ConversionType.NONE) {
+            addCastForAssignment(node.getType(), node.getExpression());
+        }
+
+        if (RedundantCastUtility.isCastRedundant(_resolver, node)) {
+            RedundantCastUtility.removeCast(node);
+        }
+
+        return null;
+    }
+
+    @Override
+    public Void visitMemberReferenceExpression(final MemberReferenceExpression node, final Void data) {
+        super.visitMemberReferenceExpression(node, data);
+
+        MemberReference member = node.getUserData(Keys.MEMBER_REFERENCE);
+
+        if (member == null && node.getParent() != null && node.getRole() == Roles.TARGET_EXPRESSION) {
+            member = node.getParent().getUserData(Keys.MEMBER_REFERENCE);
+        }
+
+        if (member == null) {
+            return null;
+        }
+        final AstBuilder astBuilder = context.getUserData(Keys.AST_BUILDER);
+
+        if (astBuilder == null) {
+            return null;
+        }
+
+        final ResolveResult valueResult = _resolver.apply(node.getTarget());
+
+        TypeReference declaringType = member.getDeclaringType();
+
+        if (valueResult != null &&
+            valueResult.getType() != null) {
+
+            if (MetadataHelper.isAssignableFrom(declaringType, valueResult.getType())) {
+                return null;
+            }
+
+            if (valueResult.getType().isGenericType() &&
+                (declaringType.isGenericType() ||
+                 MetadataHelper.isRawType(declaringType))) {
+
+                final TypeReference asSuper = MetadataHelper.asSuper(declaringType, valueResult.getType());
+
+                if (asSuper != null) {
+                    declaringType = asSuper;
+                }
+            }
+        }
+
+        addCastForAssignment(astBuilder.convertType(declaringType, NO_IMPORT_OPTIONS), node.getTarget());
+
+        return null;
+    }
+
+    @Override
+    public Void visitAssignmentExpression(final AssignmentExpression node, final Void data) {
+        super.visitAssignmentExpression(node, data);
+
+        addCastForAssignment(node.getLeft(), node.getRight());
+
+        return null;
+    }
+
+    @Override
+    public Void visitVariableDeclaration(final VariableDeclarationStatement node, final Void data) {
+        super.visitVariableDeclaration(node, data);
+
+        for (final VariableInitializer initializer : node.getVariables()) {
+            addCastForAssignment(node, initializer.getInitializer());
+        }
+
+        return null;
+    }
+
+    @Override
+    public Void visitReturnStatement(final ReturnStatement node, final Void data) {
+        super.visitReturnStatement(node, data);
+
+        final AstNode function = firstOrDefault(
+            node.getAncestors(),
+            Predicates.or(
+                Predicates.<AstNode>instanceOf(MethodDeclaration.class),
+                Predicates.<AstNode>instanceOf(LambdaExpression.class)
+            )
+        );
+
+        if (function == null) {
+            return null;
+        }
+
+        final AstType left;
+
+        if (function instanceof MethodDeclaration) {
+            left = ((MethodDeclaration) function).getReturnType();
+        }
+        else {
+            final TypeReference expectedType = TypeUtilities.getExpectedTypeByParent(_resolver, (Expression) function);
+
+            if (expectedType == null) {
+                return null;
+            }
+
+            final AstBuilder astBuilder = context.getUserData(Keys.AST_BUILDER);
+
+            if (astBuilder == null) {
+                return null;
+            }
+
+            final IMethodSignature method = TypeUtilities.getLambdaSignature((LambdaExpression) function);
+
+            if (method == null) {
+                return null;
+            }
+
+            left = astBuilder.convertType(method.getReturnType(), NO_IMPORT_OPTIONS);
+        }
+
+        final Expression right = node.getExpression();
+
+        addCastForAssignment(left, right);
+
+        return null;
+    }
+
+    private boolean addCastForAssignment(final AstNode left, final Expression right) {
+        final ResolveResult targetResult = _resolver.apply(left);
+
+        if (targetResult == null || targetResult.getType() == null) {
+            return false;
+        }
+
+        final ResolveResult valueResult = _resolver.apply(right);
+
+        if (valueResult == null || valueResult.getType() == null) {
+            return false;
+        }
+
+        final ConversionType conversionType = MetadataHelper.getConversionType(targetResult.getType(), valueResult.getType());
+
+        AstNode replacement = null;
+
+        if (conversionType == ConversionType.EXPLICIT || conversionType == ConversionType.EXPLICIT_TO_UNBOXED) {
+            final AstBuilder astBuilder = context.getUserData(Keys.AST_BUILDER);
+
+            if (astBuilder == null) {
+                return false;
+            }
+
+            final ConvertTypeOptions convertTypeOptions = new ConvertTypeOptions();
+
+            convertTypeOptions.setAllowWildcards(false);
+
+            final AstType castToType = astBuilder.convertType(targetResult.getType(), convertTypeOptions);
+
+            replacement = right.replaceWith(
+                new Function<AstNode, Expression>() {
+                    @Override
+                    public Expression apply(final AstNode e) {
+                        return new CastExpression(castToType, right);
+                    }
+                }
+            );
+        }
+        else if (conversionType == ConversionType.NONE) {
+            if (valueResult.getType().getSimpleType() == JvmType.Boolean &&
+                targetResult.getType().getSimpleType() != JvmType.Boolean &&
+                targetResult.getType().getSimpleType().isNumeric()) {
+
+                replacement = convertBooleanToNumeric(right);
+
+                if (targetResult.getType().getSimpleType().bitWidth() < 32) {
+                    final AstBuilder astBuilder = context.getUserData(Keys.AST_BUILDER);
+
+                    if (astBuilder != null) {
+                        replacement = replacement.replaceWith(
+                            new Function<AstNode, AstNode>() {
+                                @Override
+                                public AstNode apply(final AstNode input) {
+                                    return new CastExpression(astBuilder.convertType(targetResult.getType()), (Expression) input);
+                                }
+                            }
+                        );
+                    }
+                }
+            }
+            else if (targetResult.getType().getSimpleType() == JvmType.Boolean &&
+                     valueResult.getType().getSimpleType() != JvmType.Boolean &&
+                     valueResult.getType().getSimpleType().isNumeric()) {
+
+                replacement = convertNumericToBoolean(right, valueResult.getType());
+            }
+            else {
+                final AstBuilder astBuilder = context.getUserData(Keys.AST_BUILDER);
+
+                if (astBuilder != null) {
+                    replacement = right.replaceWith(
+                        new Function<AstNode, AstNode>() {
+                            @Override
+                            public AstNode apply(final AstNode input) {
+                                return new CastExpression(astBuilder.convertType(BuiltinTypes.Object), right);
+                            }
+                        }
+                    );
+                }
+            }
+        }
+
+        if (replacement != null) {
+            recurse(replacement);
+            return true;
+        }
+
+        return false;
+    }
+
+    @Override
+    public Void visitUnaryOperatorExpression(final UnaryOperatorExpression node, final Void data) {
+        super.visitUnaryOperatorExpression(node, data);
+
+        switch (node.getOperator()) {
+            case NOT: {
+                final Expression operand = node.getExpression();
+                final ResolveResult result = _resolver.apply(operand);
+
+                if (result != null &&
+                    result.getType() != null &&
+                    !TypeUtilities.isBoolean(result.getType()) &&
+                    MetadataHelper.getUnderlyingPrimitiveTypeOrSelf(result.getType()).getSimpleType().isNumeric()) {
+
+                    final TypeReference comparandType = MetadataHelper.getUnderlyingPrimitiveTypeOrSelf(result.getType());
+
+                    operand.replaceWith(
+                        new Function<AstNode, AstNode>() {
+                            @Override
+                            public AstNode apply(final AstNode input) {
+                                return new BinaryOperatorExpression(
+                                    operand,
+                                    BinaryOperatorType.INEQUALITY,
+                                    new PrimitiveExpression(Expression.MYSTERY_OFFSET, JavaPrimitiveCast.cast(comparandType.getSimpleType(), 0))
+                                );
+                            }
+                        }
+                    );
+                }
+
+                break;
+            }
+        }
+
+        return null;
+    }
+
+    @Override
+    public Void visitBinaryOperatorExpression(final BinaryOperatorExpression node, final Void data) {
+        super.visitBinaryOperatorExpression(node, data);
+
+        switch (node.getOperator()) {
+            case GREATER_THAN:
+            case GREATER_THAN_OR_EQUAL:
+            case LESS_THAN:
+            case LESS_THAN_OR_EQUAL:
+            case ADD:
+            case SUBTRACT:
+            case MULTIPLY:
+            case DIVIDE:
+            case MODULUS:
+            case SHIFT_LEFT:
+            case SHIFT_RIGHT:
+            case UNSIGNED_SHIFT_RIGHT: {
+                final Expression left = node.getLeft();
+                final Expression right = node.getRight();
+
+                final ResolveResult leftResult = _resolver.apply(left);
+                final ResolveResult rightResult = _resolver.apply(right);
+
+                if (leftResult != null && TypeUtilities.isBoolean(leftResult.getType())) {
+                    convertBooleanToNumeric(left);
+                }
+
+                if (rightResult != null && TypeUtilities.isBoolean(rightResult.getType())) {
+                    convertBooleanToNumeric(right);
+                }
+
+                break;
+            }
+
+            case BITWISE_AND:
+            case BITWISE_OR:
+            case EXCLUSIVE_OR:
+                final Expression left = node.getLeft();
+                final Expression right = node.getRight();
+
+                final ResolveResult leftResult = _resolver.apply(left);
+                final ResolveResult rightResult = _resolver.apply(right);
+
+                if (leftResult != null &&
+                    leftResult.getType() != null &&
+                    rightResult != null &&
+                    rightResult.getType() != null &&
+                    TypeUtilities.isBoolean(leftResult.getType()) ^ TypeUtilities.isBoolean(rightResult.getType())) {
+
+                    if (TypeUtilities.isBoolean(leftResult.getType()) &&
+                        TypeUtilities.isArithmetic(rightResult.getType())) {
+
+                        final TypeReference comparandType = MetadataHelper.getUnderlyingPrimitiveTypeOrSelf(rightResult.getType());
+
+                        if (TRUE_NODE.matches(left)) {
+                            ((PrimitiveExpression) left).setValue(JavaPrimitiveCast.cast(comparandType.getSimpleType(), 1));
+                        }
+                        else if (FALSE_NODE.matches(left)) {
+                            ((PrimitiveExpression) left).setValue(JavaPrimitiveCast.cast(comparandType.getSimpleType(), 0));
+                        }
+                        else {
+                            convertBooleanToNumeric(left);
+                        }
+                    }
+                    else if (TypeUtilities.isArithmetic(leftResult.getType())) {
+                        final TypeReference comparandType = MetadataHelper.getUnderlyingPrimitiveTypeOrSelf(leftResult.getType());
+
+                        if (TRUE_NODE.matches(right)) {
+                            ((PrimitiveExpression) right).setValue(JavaPrimitiveCast.cast(comparandType.getSimpleType(), 1));
+                        }
+                        else if (FALSE_NODE.matches(right)) {
+                            ((PrimitiveExpression) right).setValue(JavaPrimitiveCast.cast(comparandType.getSimpleType(), 0));
+                        }
+                        else {
+                            convertBooleanToNumeric(right);
+                        }
+                    }
+                }
+                else {
+                    final TypeReference expectedType = TypeUtilities.getExpectedTypeByParent(_resolver, node);
+
+                    if (expectedType != null && TypeUtilities.isBoolean(expectedType)) {
+                        final ResolveResult result = _resolver.apply(node);
+
+                        if (result != null &&
+                            result.getType() != null &&
+                            TypeUtilities.isArithmetic(result.getType())) {
+
+                            convertNumericToBoolean(node, result.getType());
+                        }
+                    }
+                }
+
+                break;
+        }
+
+        return null;
+    }
+
+    @Override
+    public Void visitIfElseStatement(final IfElseStatement node, final Void data) {
+        super.visitIfElseStatement(node, data);
+
+        final Expression condition = node.getCondition();
+        final ResolveResult conditionResult = _resolver.apply(condition);
+
+        if (conditionResult != null &&
+            TypeUtilities.isArithmetic(conditionResult.getType())) {
+
+            convertNumericToBoolean(condition, conditionResult.getType());
+        }
+
+        return null;
+    }
+
+    @Override
+    public Void visitConditionalExpression(final ConditionalExpression node, final Void data) {
+        super.visitConditionalExpression(node, data);
+
+        final Expression condition = node.getCondition();
+        final ResolveResult conditionResult = _resolver.apply(condition);
+
+        if (conditionResult != null &&
+            TypeUtilities.isArithmetic(conditionResult.getType())) {
+
+            convertNumericToBoolean(condition, conditionResult.getType());
+        }
+
+        return null;
+    }
+
+    private Expression convertNumericToBoolean(final Expression node, final TypeReference type) {
+        return node.replaceWith(
+            new Function<AstNode, Expression>() {
+                @Override
+                public Expression apply(final AstNode input) {
+                    return new BinaryOperatorExpression(
+                        node,
+                        BinaryOperatorType.INEQUALITY,
+                        new PrimitiveExpression(
+                        	Expression.MYSTERY_OFFSET,
+                            JavaPrimitiveCast.cast(
+                                MetadataHelper.getUnderlyingPrimitiveTypeOrSelf(type)
+                                              .getSimpleType(),
+                                0
+                            )
+                        )
+                    );
+                }
+            }
+        );
+    }
+
+    private Expression convertBooleanToNumeric(final Expression operand) {
+        final boolean invert;
+
+        Expression e = operand;
+
+        if (e instanceof UnaryOperatorExpression &&
+            ((UnaryOperatorExpression) e).getOperator() == UnaryOperatorType.NOT) {
+
+            final Expression inner = ((UnaryOperatorExpression) e).getExpression();
+
+            inner.remove();
+            e.replaceWith(inner);
+            e = inner;
+            invert = true;
+        }
+        else {
+            invert = false;
+        }
+
+        return (Expression) e.replaceWith(
+            new Function<AstNode, AstNode>() {
+                @Override
+                public AstNode apply(final AstNode input) {
+                    return new ConditionalExpression(
+                        (Expression) input,
+                        new PrimitiveExpression(Expression.MYSTERY_OFFSET, invert ? 0 : 1),
+                        new PrimitiveExpression(Expression.MYSTERY_OFFSET, invert ? 1 : 0)
+                    );
+                }
+            }
+        );
+    }
+
+    private void recurse(final AstNode replacement) {
+        final AstNode parent = replacement.getParent();
+
+        if (parent != null) {
+            parent.acceptVisitor(this, null);
+        }
+        else {
+            replacement.acceptVisitor(this, null);
+        }
+    }
+}