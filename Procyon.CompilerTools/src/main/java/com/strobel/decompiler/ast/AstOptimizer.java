--- conflicted
+++ resolved
@@ -2311,17 +2311,6 @@
                             trueVariable.value == falseVariable.value &&
                             trueBreak.value == falseBreak.value) {
 
-<<<<<<< HEAD
-                            final boolean negateInner = simplifyLogicalNotArgument(trueExpression.value);
-
-                            if (negateInner && !simplifyLogicalNotArgument(falseExpression.value)) {
-                                final Expression newFalseExpression = new Expression(AstCode.LogicalNot, null, falseExpression.value.getOffset(), falseExpression.value);
-                                newFalseExpression.getRanges().addAll(falseExpression.value.getRanges());
-                                falseExpression.set(newFalseExpression);
-                            }
-
-=======
->>>>>>> 2054303b
                             final List<Expression> arguments = condition.value.getArguments();
                             final Expression oldCondition = condition.value.clone();
 
@@ -2349,16 +2338,6 @@
                                 ((Expression) headBody.get(headBody.size() - 1)).setOperand(falseFall.value);
                             }
 
-<<<<<<< HEAD
-                            if (negateInner) {
-                                ((Expression) headBody.get(headBody.size() - 2)).getArguments().set(
-                                    0,
-                                    simplifyLogicalNot(new Expression(AstCode.LogicalNot, null, condition.value.getOffset(), condition.value))
-                                );
-                            }
-
-=======
->>>>>>> 2054303b
                             if (labelGlobalRefCount.get(trueFall.value).getValue() == 1) {
                                 removeOrThrow(body, labelToBasicBlock.get(trueFall.value));
                             }
